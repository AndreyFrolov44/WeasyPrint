--- conflicted
+++ resolved
@@ -170,17 +170,11 @@
                       values for all properties.
     :param computed: a dict of already known computed values.
                      Only contains some properties (or none).
-<<<<<<< HEAD
-    :param parent_style: a :class:`StyleDict` of computed values of the parent
-                         element (should contain values for all properties),
-                         or ``None`` if ``element`` is the root element.
-=======
     :param parent_style: a dict of computed values of the parent
                          element (should contain values for all properties),
                          or ``None`` if ``element`` is the root element.
     :param base_url: The base URL used to resolve relative URLs.
 
->>>>>>> 84bdee14
     """
 
     def computer():
