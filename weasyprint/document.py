--- conflicted
+++ resolved
@@ -12,11 +12,8 @@
 import warnings
 
 import cairocffi as cairo
-<<<<<<< HEAD
-=======
 
 from weasyprint.layout import LayoutContext
->>>>>>> 41f871f1
 
 from . import CSS
 from .css import get_all_computed_styles
@@ -28,7 +25,7 @@
 from .formatting_structure.build import build_formatting_structure
 from .html import W3C_DATE_RE
 from .images import get_image_from_uri as original_get_image_from_uri
-from .layout import LayoutContext, layout_document
+from .layout import layout_document
 from .layout.percentages import percentage
 from .logger import LOGGER, PROGRESS_LOGGER
 from .pdf import write_pdf_metadata
