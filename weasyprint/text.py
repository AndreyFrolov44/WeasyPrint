--- conflicted
+++ resolved
@@ -607,24 +607,15 @@
 
 class Layout(object):
     """Object holding PangoLayout-related cdata pointers."""
-<<<<<<< HEAD
-    def __init__(self, hinting, font_size, style):
-        dummy_context = (
-=======
     def __init__(self, context, font_size, style):
         self.context = context
         hinting = context.enable_hinting if context else False
         cairo_dummy_context = (
->>>>>>> cca09dbe
             cairo.Context(cairo.ImageSurface(cairo.FORMAT_ARGB32, 1, 1))
             if hinting else cairo.Context(cairo.PDFSurface(None, 1, 1)))
         self.layout = ffi.gc(
             pangocairo.pango_cairo_create_layout(ffi.cast(
-<<<<<<< HEAD
-                'cairo_t *', dummy_context._pointer)),
-=======
                 'cairo_t *', cairo_dummy_context._pointer)),
->>>>>>> cca09dbe
             gobject.g_object_unref)
         pango_context = pango.pango_layout_get_context(self.layout)
         if context and context.font_config.font_map:
@@ -936,32 +927,10 @@
         max_width *= 1 + 1e-9
 
     # Step #1: Get a draft layout with the first line
-<<<<<<< HEAD
-    layout = create_layout(text, style, hinting, max_width)
+    layout = create_layout(text, style, context, max_width)
     lines = layout.iter_lines()
     first_line = next(lines, None)
     second_line = next(lines, None)
-=======
-    layout = None
-    if max_width:
-        expected_length = int(max_width / style.font_size * 2.5)
-        if expected_length < len(text):
-            # Try to use a small amount of text instead of the whole text
-            layout = create_layout(
-                text[:expected_length], style, context, max_width)
-            lines = layout.iter_lines()
-            first_line = next(lines, None)
-            second_line = next(lines, None)
-            if second_line is None:
-                # The small amount of text fits in one line, give up and use
-                # the whole text
-                layout = None
-    if layout is None:
-        layout = create_layout(text, style, context, max_width)
-        lines = layout.iter_lines()
-        first_line = next(lines, None)
-        second_line = next(lines, None)
->>>>>>> cca09dbe
     resume_at = None if second_line is None else second_line.start_index
 
     # Step #2: Don't hyphenize when it's not needed
@@ -1036,12 +1005,7 @@
                         first_line_text, next_word = (
                             first_line_text.rsplit(u' ', 1))
                         next_word = u' ' + next_word
-<<<<<<< HEAD
                         layout.set_text(first_line_text)
-=======
-                        layout = create_layout(
-                            first_line_text, style, context, max_width)
->>>>>>> cca09dbe
                         lines = layout.iter_lines()
                         first_line = next(lines, None)
                         second_line = next(lines, None)
@@ -1096,14 +1060,9 @@
                     # Recreate the layout with no max_width to be sure that
                     # we don't break inside the hyphenate-character string
                     hyphenated = True
-<<<<<<< HEAD
                     layout.set_text(hyphenated_first_line_text)
                     pango.pango_layout_set_width(
                         layout.layout, units_from_double(-1))
-=======
-                    layout = create_layout(
-                        hyphenated_first_line_text, style, context, None)
->>>>>>> cca09dbe
                     lines = layout.iter_lines()
                     first_line = next(lines, None)
                     second_line = next(lines, None)
@@ -1117,14 +1076,9 @@
         hyphenated = True
         hyphenated_first_line_text = (
             first_line_text + style.hyphenate_character)
-<<<<<<< HEAD
         layout.set_text(hyphenated_first_line_text)
         pango.pango_layout_set_width(
             layout.layout, units_from_double(-1))
-=======
-        layout = create_layout(
-            hyphenated_first_line_text, style, context, None)
->>>>>>> cca09dbe
         lines = layout.iter_lines()
         first_line = next(lines, None)
         second_line = next(lines, None)
@@ -1144,17 +1098,11 @@
         # memory of the last) prevents shaping characters (arabic, for
         # instance) from keeping their shape when wrapped on the next line with
         # pango layout.  Maybe insert Unicode shaping characters in text ?
-<<<<<<< HEAD
         layout.set_text(text)
         pango.pango_layout_set_width(
             layout.layout, units_from_double(max_width))
         layout.set_wrap(PANGO_WRAP_MODE['WRAP_WORD_CHAR'])
         temp_lines = layout.iter_lines()
-=======
-        temp_layout = create_layout(text, style, context, max_width)
-        temp_layout.set_wrap(PANGO_WRAP_MODE['WRAP_WORD_CHAR'])
-        temp_lines = temp_layout.iter_lines()
->>>>>>> cca09dbe
         next(temp_lines, None)
         temp_second_line = next(temp_lines, None)
         temp_second_line_index = (
@@ -1162,11 +1110,7 @@
             else temp_second_line.start_index)
         resume_at = temp_second_line_index
         first_line_text = utf8_slice(text, slice(temp_second_line_index))
-<<<<<<< HEAD
         layout.set_text(first_line_text)
-=======
-        layout = create_layout(first_line_text, style, context, max_width)
->>>>>>> cca09dbe
         lines = layout.iter_lines()
         first_line = next(lines, None)
 
