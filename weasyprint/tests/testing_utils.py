# coding: utf8
"""
    weasyprint.tests.testing_utils
    ------------------------------

    Helpers for tests.

    :copyright: Copyright 2011-2014 Simon Sapin and contributors, see AUTHORS.
    :license: BSD, see LICENSE for details.

"""

from __future__ import division, unicode_literals, print_function

import sys
import os.path
import logging
import contextlib
import functools
<<<<<<< HEAD
import wsgiref.simple_server
import threading
=======
import shutil
import tempfile
>>>>>>> 96dd7987

from .. import HTML, CSS
from ..logger import LOGGER


# TODO: find a way to not depend on a specific font
FONTS = 'Liberation Sans, Arial'

TEST_UA_STYLESHEET = CSS(filename=os.path.join(
    os.path.dirname(__file__), '..', 'css', 'tests_ua.css'
))


class TestHTML(HTML):
    """Like weasyprint.HTML, but with a lighter UA stylesheet."""
    def _ua_stylesheets(self):
        return [TEST_UA_STYLESHEET]


def resource_filename(basename):
    """Return the absolute path of the resource called ``basename``."""
    return os.path.join(os.path.dirname(__file__), 'resources', basename)


class CallbackHandler(logging.Handler):
    """A logging handler that calls a function for every message."""
    def __init__(self, callback):
        logging.Handler.__init__(self)
        self.emit = callback


@contextlib.contextmanager
def capture_logs():
    """Return a context manager that captures all logged messages."""
    logger = LOGGER
    messages = []

    def emit(record):
        message = '%s: %s' % (record.levelname.upper(), record.getMessage())
        messages.append(message)

    previous_handlers = logger.handlers
    logger.handlers = []
    logger.addHandler(CallbackHandler(emit))
    try:
        yield messages
    finally:
        logger.handlers = previous_handlers


def assert_no_logs(function):
    """Decorator that asserts that nothing is logged in a function."""
    @functools.wraps(function)
    def wrapper(*args, **kwargs):
        with capture_logs() as logs:
            try:
                function(*args, **kwargs)
            except Exception:  # pragma: no cover
                if logs:
                    print('%i errors logged:' % len(logs), file=sys.stderr)
                    for message in logs:
                        print(message, file=sys.stderr)
                raise
            else:
                if logs:
                    for message in logs:
                        print(message, file=sys.stderr)
                    raise AssertionError('%i errors logged' % len(logs))
    return wrapper


def almost_equal(a, b):
    if (isinstance(a, list) and isinstance(b, list)
            or isinstance(a, tuple) and isinstance(b, tuple)):
        return len(a) == len(b) and all(
            almost_equal(aa, bb) for aa, bb in zip(a, b))
    if isinstance(a, float) or isinstance(b, float):
        return round(abs(a - b), 6) == 0
    return a == b


@contextlib.contextmanager
<<<<<<< HEAD
def http_server(handlers):
    def wsgi_app(environ, start_response):
        handler = handlers.get(environ['PATH_INFO'])
        if handler:
            status = str('200 OK')
            response, headers = handler(environ)
            headers = [(str(name), str(value)) for name, value in headers]
        else:
            status = str('404 Not Found')
            response = b''
            headers = []
        start_response(status, headers)
        return [response]

    # Port 0: let the OS pick an available port number
    # http://stackoverflow.com/a/1365284/1162888
    server = wsgiref.simple_server.make_server('127.0.0.1', 0, wsgi_app)
    _host, port = server.socket.getsockname()
    thread = threading.Thread(target=server.serve_forever)
    thread.start()
    try:
        yield 'http://127.0.0.1:%s' % port
    finally:
        server.shutdown()
        thread.join()
=======
def temp_directory():
    """Context manager that gives the path to a new temporary directory.

    Remove everything on exiting the context.

    """
    directory = tempfile.mkdtemp()
    try:
        yield directory
    finally:
        shutil.rmtree(directory)
>>>>>>> 96dd7987
<|MERGE_RESOLUTION|>--- conflicted
+++ resolved
@@ -17,13 +17,10 @@
 import logging
 import contextlib
 import functools
-<<<<<<< HEAD
 import wsgiref.simple_server
 import threading
-=======
 import shutil
 import tempfile
->>>>>>> 96dd7987
 
 from .. import HTML, CSS
 from ..logger import LOGGER
@@ -106,7 +103,6 @@
 
 
 @contextlib.contextmanager
-<<<<<<< HEAD
 def http_server(handlers):
     def wsgi_app(environ, start_response):
         handler = handlers.get(environ['PATH_INFO'])
@@ -132,7 +128,9 @@
     finally:
         server.shutdown()
         thread.join()
-=======
+
+
+@contextlib.contextmanager
 def temp_directory():
     """Context manager that gives the path to a new temporary directory.
 
@@ -143,5 +141,4 @@
     try:
         yield directory
     finally:
-        shutil.rmtree(directory)
->>>>>>> 96dd7987
+        shutil.rmtree(directory)