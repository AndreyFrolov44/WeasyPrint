# coding: utf8
"""
    weasyprint.layout.inline
    ------------------------

    Line breaking and layout for inline-level boxes.

    :copyright: Copyright 2011-2012 Simon Sapin and contributors, see AUTHORS.
    :license: BSD, see LICENSE for details.

"""

from __future__ import division, unicode_literals

from .absolute import absolute_layout, AbsolutePlaceholder
from .float import avoid_collisions, float_layout
from .markers import image_marker_layout
from .min_max import handle_min_max_width, handle_min_max_height
from .percentages import resolve_percentages, resolve_one_percentage
from .preferred import shrink_to_fit, inline_preferred_minimum_width
from .tables import find_in_flow_baseline, table_wrapper_width
from ..text import split_first_line
from ..formatting_structure import boxes
from ..css.computed_values import strut_layout


def iter_line_boxes(context, box, position_y, skip_stack, containing_block,
                    device_size, absolute_boxes, fixed_boxes):
    """Return an iterator of ``(line, resume_at)``.

    ``line`` is a laid-out LineBox with as much content as possible that
    fits in the available width.

    :param linebox: a non-laid-out :class:`LineBox`
    :param position_y: vertical top position of the line box on the page
    :param skip_stack: ``None`` to start at the beginning of ``linebox``,
                       or a ``resume_at`` value to continue just after an
                       already laid-out line.
    :param containing_block: Containing block of the line box:
                             a :class:`BlockContainerBox`
    :param device_size: ``(width, height)`` of the current page.

    """
    while 1:
        line, resume_at = get_next_linebox(
            context, box, position_y, skip_stack, containing_block,
            device_size, absolute_boxes, fixed_boxes)
        if line:
            position_y = line.position_y + line.height
        if line is None:
            return
        yield line, resume_at
        if resume_at is None:
            return
        skip_stack = resume_at


def get_next_linebox(context, linebox, position_y, skip_stack,
                     containing_block, device_size, absolute_boxes,
                     fixed_boxes):
    """Return ``(line, resume_at)``."""
    resolve_percentages(linebox, containing_block)
    if skip_stack is None:
        # text-indent only at the start of the first line
        # Other percentages (margins, width, ...) do not apply.
        resolve_one_percentage(linebox, 'text_indent', containing_block.width)
    else:
        linebox.text_indent = 0

    skip_stack = skip_first_whitespace(linebox, skip_stack)
    if skip_stack == 'continue':
        return None, None

    linebox.width = inline_preferred_minimum_width(
        context, linebox, skip_stack=skip_stack, first_line=True)

    linebox.height, _ = strut_layout(linebox.style)
    linebox.position_y = position_y
    position_x, position_y, available_width = avoid_collisions(
        context, linebox, containing_block, outer=False)
    candidate_height = linebox.height

    excluded_shapes = context.excluded_shapes[:]

    while 1:
        linebox.position_x = position_x
        linebox.position_y = position_y
        max_x = position_x + available_width
        position_x += linebox.text_indent

        line_placeholders = []
        line_absolutes = []
        line_fixed = []
        waiting_floats = []

        line, resume_at, preserved_line_break = split_inline_box(
            context, linebox, position_x, max_x, skip_stack,
            containing_block, device_size, line_absolutes,
            line_fixed, line_placeholders, waiting_floats)

        remove_last_whitespace(context, line)

        bottom, top = line_box_verticality(line)
        if bottom is None:
            # No children at all
            offset_y = 0
            if preserved_line_break:
                # Only the strut.
                line.baseline = line.margin_top
                line.height += line.margin_top + line.margin_bottom
            else:
                line.height = 0
                line.baseline = 0
        else:
            assert top is not None
            line.baseline = -top
            line.position_y = top
            line.height = bottom - top
            offset_y = position_y - top
        line.margin_top = 0
        line.margin_bottom = 0

        offset_x = text_align(context, line, available_width,
                              last=resume_at is None or preserved_line_break)
        if offset_x != 0 or offset_y != 0:
            line.translate(offset_x, offset_y)

        if line.height <= candidate_height:
            break
        candidate_height = line.height

        new_excluded_shapes = context.excluded_shapes
        context.excluded_shapes = excluded_shapes
        position_x, position_y, available_width = avoid_collisions(
            context, line, containing_block, outer=False)
        if (position_x, position_y) == (
            linebox.position_x, linebox.position_y):
            context.excluded_shapes = new_excluded_shapes
            break

    absolute_boxes.extend(line_absolutes)
    fixed_boxes.extend(line_fixed)

    for placeholder in line_placeholders:
        if placeholder.style._weasy_specified_display.startswith('inline'):
            # Inline-level static position:
            placeholder.translate(0, position_y - placeholder.position_y)
        else:
            # Block-level static position: at the start of the next line
            placeholder.translate(
                line.position_x - placeholder.position_x,
                position_y + line.height - placeholder.position_y)

    float_children = []
    waiting_floats_y = line.position_y + line.height
    for waiting_float in waiting_floats:
        waiting_float.position_y = waiting_floats_y
        waiting_float = float_layout(
            context, waiting_float, containing_block, absolute_boxes,
            fixed_boxes)
        float_children.append(waiting_float)
    if float_children:
        line = line.copy_with_children(
            line.children + tuple(float_children))

    return line, resume_at


def skip_first_whitespace(box, skip_stack):
    """Return the ``skip_stack`` to start just after the remove spaces
    at the beginning of the line.

    See http://www.w3.org/TR/CSS21/text.html#white-space-model
    """
    if skip_stack is None:
        index = 0
        next_skip_stack = None
    else:
        index, next_skip_stack = skip_stack

    if isinstance(box, boxes.TextBox):
        assert next_skip_stack is None
        white_space = box.style.white_space
        length = len(box.text)
        if index == length:
            # Starting a the end of the TextBox, no text to see: Continue
            return 'continue'
        if white_space in ('normal', 'nowrap', 'pre-line'):
            while index < length and box.text[index] == ' ':
                index += 1
        return (index, None) if index else None

    if isinstance(box, (boxes.LineBox, boxes.InlineBox)):
        if index == 0 and not box.children:
            return None
        result = skip_first_whitespace(box.children[index], next_skip_stack)
        if result == 'continue':
            index += 1
            if index >= len(box.children):
                return 'continue'
            result = skip_first_whitespace(box.children[index], None)
        return (index, result) if (index or result) else None

    assert skip_stack is None, 'unexpected skip inside %s' % box
    return None


def remove_last_whitespace(context, box):
    """Remove in place space characters at the end of a line.

    This also reduces the width of the inline parents of the modified text.

    """
    ancestors = []
    while isinstance(box, (boxes.LineBox, boxes.InlineBox)):
        ancestors.append(box)
        if not box.children:
            return
        box = box.children[-1]
    if not (isinstance(box, boxes.TextBox) and
            box.style.white_space in ('normal', 'nowrap', 'pre-line')):
        return
    new_text = box.text.rstrip(' ')
    if new_text:
        if len(new_text) == len(box.text):
            return
<<<<<<< HEAD
        new_box, resume, _ = split_text_box(
            context, box, box.width * 2, None, 0)
=======
        box.text = new_text
        new_box, resume, _ = split_text_box(context, box, box.width * 2, 0)
>>>>>>> 94c719b4
        assert new_box is not None
        assert resume is None
        space_width = box.width - new_box.width
        box.width = new_box.width
    else:
        space_width = box.width
        box.width = 0
        box.text = ''

    for ancestor in ancestors:
        ancestor.width -= space_width

    # TODO: All tabs (U+0009) are rendered as a horizontal shift that
    # lines up the start edge of the next glyph with the next tab stop.
    # Tab stops occur at points that are multiples of 8 times the width
    # of a space (U+0020) rendered in the block's font from the block's
    # starting content edge.

    # TODO: If spaces (U+0020) or tabs (U+0009) at the end of a line have
    # 'white-space' set to 'pre-wrap', UAs may visually collapse them.


def replaced_box_width(box, device_size):
    """
    Compute and set the used width for replaced boxes (inline- or block-level)
    """
    # http://www.w3.org/TR/CSS21/visudet.html#inline-replaced-width
    _, intrinsic_width, _intrinsic_height = box.replacement
    # TODO: update this when we have replaced elements that do not
    # always have an intrinsic width. (See commented code below.)
    assert intrinsic_width is not None

    if box.width == 'auto':
        box.width = intrinsic_width

    # Untested code for when we do not always have an intrinsic width.
#    intrinsic_ratio = intrinsic_width / intrinsic_height
#    if box.height == 'auto' and box.width == 'auto':
#        if intrinsic_width is not None:
#            box.width = intrinsic_width
#        elif intrinsic_height is not None and intrinsic_ratio is not None:
#            box.width = intrinsic_ratio * intrinsic_height
#        elif box.height != 'auto' and intrinsic_ratio is not None:
#            box.width = intrinsic_ratio * box.height
#        elif intrinsic_ratio is not None:
#            pass
#            # TODO: Intrinsic ratio only: undefined in CSS 2.1.
#            # " It is suggested that, if the containing block's width does not
#            #   itself depend on the replaced element's width, then the used
#            #   value of 'width' is calculated from the constraint equation
#            #   used for block-level, non-replaced elements in normal flow. "

#    # Still no value
#    if box.width == 'auto':
#        if intrinsic_width is not None:
#            box.width = intrinsic_width
#        else:
#            # Then the used value of 'width' becomes 300px. If 300px is too
#            # wide to fit the device, UAs should use the width of the largest
#            # rectangle that has a 2:1 ratio and fits the device instead.
#            device_width, _device_height = device_size
#            box.width = min(300, device_width)


def replaced_box_height(box, device_size):
    """
    Compute and set the used height for replaced boxes (inline- or block-level)
    """
    # http://www.w3.org/TR/CSS21/visudet.html#inline-replaced-height
    _, intrinsic_width, intrinsic_height = box.replacement
    # TODO: update this when we have replaced elements that do not
    # always have intrinsic dimensions. (See commented code below.)
    assert intrinsic_width is not None
    assert intrinsic_height is not None
    if intrinsic_height == 0:
        # Results in box.height == 0 if used, whatever the used width
        # or intrinsic width.
        intrinsic_ratio = float('inf')
    else:
        intrinsic_ratio = intrinsic_width / intrinsic_height

    # Test 'auto' on the computed width, not the used width
    if box.style.height == 'auto' and box.style.width == 'auto':
        box.height = intrinsic_height
    elif box.style.height == 'auto':
        box.height = box.width / intrinsic_ratio

    # Untested code for when we do not always have intrinsic dimensions.
#    if box.style.height == 'auto' and box.style.width == 'auto':
#        if intrinsic_height is not None:
#            box.height = intrinsic_height
#    elif intrinsic_ratio is not None and box.style.height == 'auto':
#        box.height = box.width / intrinsic_ratio
#    elif box.style.height == 'auto' and intrinsic_height is not None:
#        box.height = intrinsic_height
#    elif box.style.height == 'auto':
#        device_width, _device_height = device_size
#        box.height = min(150, device_width / 2)


min_max_replaced_width = handle_min_max_width(replaced_box_width)
min_max_replaced_height = handle_min_max_height(replaced_box_height)


def inline_replaced_box_layout(box, device_size):
    """Lay out an inline :class:`boxes.ReplacedBox` ``box``."""
    for side in ['top', 'right', 'bottom', 'left']:
        if getattr(box, 'margin_' + side) == 'auto':
            setattr(box, 'margin_' + side, 0)
    inline_replaced_box_width_height(box, device_size)


def inline_replaced_box_width_height(box, device_size):
    if box.style.width == 'auto' and box.style.height == 'auto':
        replaced_box_width(box, device_size)
        replaced_box_height(box, device_size)
        min_max_auto_replaced(box)
    else:
        min_max_replaced_width(box, device_size)
        min_max_replaced_height(box, device_size)


def min_max_auto_replaced(box):
    """Resolve {min,max}-{width,height} constraints on replaced elements
    that have 'auto' width and heights.
    """
    width = box.width
    height = box.height
    min_width = box.min_width
    min_height = box.min_height
    max_width = max(min_width, box.max_width)
    max_height = max(min_height, box.max_height)

    # (violation_width, violation_height)
    violations = (
        'min' if width < min_width else 'max' if width > max_width else '',
        'min' if height < min_height else 'max' if height > max_height else '')

    # Work around divisions by zero. These are pathological cases anyway.
    if width == 0:
        width = 1e-6
    if height == 0:
        height = 1e-6

    # ('', ''): nothing to do
    if violations == ('max', ''):
        box.width = max_width
        box.height = max(max_width * height / width, min_height)
    elif violations == ('min', ''):
        box.width = min_width
        box.height = min(min_width * height / width, max_height)
    elif violations == ('', 'max'):
        box.width = max(max_height * width / height, min_width)
        box.height = max_height
    elif violations == ('', 'min'):
        box.width = min(min_height * width / height, max_width)
        box.height = min_height
    elif violations == ('max', 'max'):
        if max_width / width <= max_height / height:
            box.width = max_width
            box.height = max(min_height, max_width * height / width)
        else:
            box.width = max(min_width, max_height * width / height)
            box.height = max_height
    elif violations == ('min', 'min'):
        if min_width / width <= min_height / height:
            box.width = min(max_width, min_height * width / height)
            box.height = min_height
        else:
            box.width = min_width
            box.height = min(max_height, min_width * height / width)
    elif violations == ('min', 'max'):
        box.width = min_width
        box.height = max_height
    elif violations == ('max', 'min'):
        box.width = max_width
        box.height = min_height


def atomic_box(context, box, position_x, skip_stack, containing_block,
               device_size, absolute_boxes, fixed_boxes):
    """Compute the width and the height of the atomic ``box``."""
    if isinstance(box, boxes.ReplacedBox):
        if getattr(box, 'is_list_marker', False):
            image_marker_layout(box)
        else:
            inline_replaced_box_layout(box, device_size)
        box.baseline = box.margin_height()
    elif isinstance(box, boxes.InlineBlockBox):
        if box.is_table_wrapper:
            table_wrapper_width(
                context, box,
                (containing_block.width, containing_block.height))
        box = inline_block_box_layout(
            context, box, position_x, skip_stack, containing_block,
            device_size, absolute_boxes, fixed_boxes)
    else:  # pragma: no cover
        raise TypeError('Layout for %s not handled yet' % type(box).__name__)
    return box


def inline_block_box_layout(context, box, position_x, skip_stack,
                            containing_block, device_size, absolute_boxes,
                            fixed_boxes):
    # Avoid a circular import
    from .blocks import block_container_layout

    resolve_percentages(box, containing_block)

    # http://www.w3.org/TR/CSS21/visudet.html#inlineblock-width
    if box.margin_left == 'auto':
        box.margin_left = 0
    if box.margin_right == 'auto':
        box.margin_right = 0

    inline_block_width(box, context, containing_block)

    box.position_x = position_x
    box.position_y = 0
    box, _, _, _, _ = block_container_layout(
        context, box, max_position_y=float('inf'), skip_stack=skip_stack,
        device_size=device_size, page_is_empty=True,
        absolute_boxes=absolute_boxes, fixed_boxes=fixed_boxes)
    box.baseline = inline_block_baseline(box)
    return box


def inline_block_baseline(box):
    """
    Return the y position of the baseline for an inline block
    from the top of its margin box.

    http://www.w3.org/TR/CSS21/visudet.html#propdef-vertical-align

    """
    if box.style.overflow == 'visible':
        result = find_in_flow_baseline(box, last=True)
        if result:
            return result
    return box.position_y + box.margin_height()


@handle_min_max_width
def inline_block_width(box, context, containing_block):
    if box.width == 'auto':
        box.width = shrink_to_fit(context, box, containing_block.width)


def split_inline_level(context, box, position_x, max_x, skip_stack,
                       containing_block, device_size, absolute_boxes,
                       fixed_boxes, line_placeholders, waiting_floats):
    """Fit as much content as possible from an inline-level box in a width.

    Return ``(new_box, resume_at)``. ``resume_at`` is ``None`` if all of the
    content fits. Otherwise it can be passed as a ``skip_stack`` parameter
    to resume where we left off.

    ``new_box`` is non-empty (unless the box is empty) and as big as possible
    while being narrower than ``available_width``, if possible (may overflow
    is no split is possible.)

    """
    resolve_percentages(box, containing_block)
    if isinstance(box, boxes.TextBox):
        box.position_x = position_x
        if skip_stack is None:
            skip = 0
        else:
            skip, skip_stack = skip_stack
            skip = skip or 0
            assert skip_stack is None

        new_box, skip, preserved_line_break = split_text_box(
            context, box, max_x - position_x, max_x, skip)

        if skip is None:
            resume_at = None
        else:
            resume_at = (skip, None)
    elif isinstance(box, boxes.InlineBox):
        if box.margin_left == 'auto':
            box.margin_left = 0
        if box.margin_right == 'auto':
            box.margin_right = 0
        new_box, resume_at, preserved_line_break = split_inline_box(
            context, box, position_x, max_x, skip_stack, containing_block,
            device_size, absolute_boxes, fixed_boxes, line_placeholders,
            waiting_floats)
    elif isinstance(box, boxes.AtomicInlineLevelBox):
        new_box = atomic_box(
            context, box, position_x, skip_stack, containing_block,
            device_size, absolute_boxes, fixed_boxes)
        new_box.position_x = position_x
        resume_at = None
        preserved_line_break = False
    #else: unexpected box type here
    return new_box, resume_at, preserved_line_break


def split_inline_box(context, box, position_x, max_x, skip_stack,
                     containing_block, device_size, absolute_boxes,
                     fixed_boxes, line_placeholders, waiting_floats):
    """Same behavior as split_inline_level."""
    is_start = skip_stack is None
    initial_position_x = position_x
    assert isinstance(box, (boxes.LineBox, boxes.InlineBox))
    left_spacing = (box.padding_left + box.margin_left +
                    box.border_left_width)
    right_spacing = (box.padding_right + box.margin_right +
                     box.border_right_width)
    if is_start:
        position_x += left_spacing
    content_box_left = position_x

    children = []
    preserved_line_break = False

    if box.style.position == 'relative':
        absolute_boxes = []

    if is_start:
        skip = 0
    else:
        skip, skip_stack = skip_stack

    for index, child in box.enumerate_skip(skip):
        child.position_y = box.position_y
        if child.is_absolutely_positioned():
            child.position_x = position_x
            placeholder = AbsolutePlaceholder(child)
            line_placeholders.append(placeholder)
            children.append(placeholder)
            absolute_boxes.append(placeholder)
            if child.style.position == 'absolute':
                absolute_boxes.append(placeholder)
            else:
                fixed_boxes.append(placeholder)
            continue
        elif child.is_floated():
            child.position_x = position_x
            float_width = shrink_to_fit(
                context, child, containing_block.width)
            if float_width > max_x - position_x or waiting_floats:
                # TODO: the absolute and fixed boxes in the floats must be
                # added here, and not in iter_line_boxes
                waiting_floats.append(child)
            else:
                child = float_layout(
                    context, child, containing_block, absolute_boxes,
                    fixed_boxes)
                children.append(child)
                # TODO: use the main text direction of the line
                for old_child in children[:index]:
                    if not old_child.is_in_normal_flow():
                        continue
                    if child.style.float == 'left':  # and direction is ltr
                        old_child.translate(dx=child.margin_width())
                    # elif child.style.float == 'right' and direction is rtl:
                    #    old_child.translate(dx=-child.margin_width())
                if child.style.float == 'left':
                    position_x += child.margin_width()
                elif child.style.float == 'right':
                    max_x -= child.margin_width()
            continue

        new_child, resume_at, preserved = split_inline_level(
            context, child, position_x, max_x, skip_stack, containing_block,
            device_size, absolute_boxes, fixed_boxes, line_placeholders,
            waiting_floats)
        skip_stack = None
        if preserved:
            preserved_line_break = True

        # TODO: this is non-optimal when last_child is True and
        #   width <= remaining_width < width + right_spacing
        # with
        #   width = part1.margin_width()

        # TODO: on the last child, take care of right_spacing

        if new_child is None:
            # may be None where we would have an empty TextBox
            assert isinstance(child, boxes.TextBox)
        else:
            margin_width = new_child.margin_width()
            new_position_x = position_x + margin_width

            if (new_position_x > max_x and children):
                # too wide, and the inline is non-empty:
                # put child entirely on the next line.
                resume_at = (index, None)
                break
            else:
                position_x = new_position_x
                children.append(new_child)

        if resume_at is not None:
            resume_at = (index, resume_at)
            break
    else:
        resume_at = None

    new_box = box.copy_with_children(
        children, is_start=is_start, is_end=resume_at is None)
    if isinstance(box, boxes.LineBox):
        # Line boxes already have a position_x which may not be the same
        # as content_box_left when text-indent is non-zero.
        # This is important for justified text.
        new_box.width = position_x - new_box.position_x
    else:
        new_box.position_x = initial_position_x
        new_box.width = position_x - content_box_left

    line_height, new_box.baseline = strut_layout(box.style)
    new_box.height = box.style.font_size
    half_leading = (line_height - new_box.height) / 2.
    # Set margins to the half leading but also compensate for borders and
    # paddings. We want margin_height() == line_height
    new_box.margin_top = (half_leading - new_box.border_top_width -
                          new_box.padding_bottom)
    new_box.margin_bottom = (half_leading - new_box.border_bottom_width -
                             new_box.padding_bottom)

    if new_box.style.position == 'relative':
        for absolute_box in absolute_boxes:
            absolute_layout(context, absolute_box, new_box, fixed_boxes)
    return new_box, resume_at, preserved_line_break


def split_text_box(context, box, available_width, line_width, skip):
    """Keep as much text as possible from a TextBox in a limitied width.
    Try not to overflow but always have some text in ``new_box``

    Return ``(new_box, skip)``. ``skip`` is the number of UTF-8 bytes
    to skip form the start of the TextBox for the next line, or ``None``
    if all of the text fits.

    Also break an preserved whitespace.

    """
    assert isinstance(box, boxes.TextBox)
    font_size = box.style.font_size
    text = box.text[skip:]
    if font_size == 0 or not text:
        return None, None, False
    # XXX ``resume_at`` is an index in UTF-8 bytes, not unicode codepoints.
    layout, length, resume_at, width, height, baseline = split_first_line(
        text, box.style, context.enable_hinting, available_width, line_width)

    # Convert ``length`` and ``resume_at`` from UTF-8 indexes in text
    # to Unicode indexes.
    # No need to encode what’s after resume_at (if set) or length (if
    # resume_at is not set). One code point is one or more byte, so
    # UTF-8 indexes are always bigger or equal to Unicode indexes.
    partial_text = text[:resume_at or length]
    utf8_text = partial_text.encode('utf8')
    new_text = utf8_text[:length].decode('utf8')
    new_length = len(new_text)
    if resume_at is not None:
        if length > resume_at:
            # Text has been hyphenated
            new_text += '-'
            between = ''
        else:
            between = utf8_text[length:resume_at].decode('utf8')
            resume_at = new_length + len(between)
    length = new_length

    if length > 0:
        box = box.copy_with_text(new_text)
        box.width = width
        box.pango_layout = layout
        # "The height of the content area should be based on the font,
        #  but this specification does not specify how."
        # http://www.w3.org/TR/CSS21/visudet.html#inline-non-replaced
        # We trust Pango and use the height of the LayoutLine.
        box.height = height
        # "only the 'line-height' is used when calculating the height
        #  of the line box."
        # Set margins so that margin_height() == line_height
        line_height, _ = strut_layout(box.style)
        half_leading = (line_height - height) / 2.
        box.margin_top = half_leading
        box.margin_bottom = half_leading
        # form the top of the content box
        box.baseline = baseline
        # form the top of the margin box
        box.baseline += box.margin_top
        assert box.border_top_width == box.padding_top == 0
    else:
        box = None

    if resume_at is None:
        preserved_line_break = False
    else:
        preserved_line_break = (length != resume_at) and between.strip(' ')
        if preserved_line_break:
            # See http://unicode.org/reports/tr14/
            # TODO: are there others? Find Pango docs on this
            # The space is in this list, as it may have been removed by the
            # Step #2 of split_first_line
            assert between in (' ', '\n', '\u2029'), (
                'Got %r between two lines. '
                'Expected nothing or a preserved line break' % (between,))
        resume_at += skip

    if box and not preserved_line_break and not new_text.strip():
        box.width = 0

    return box, resume_at, preserved_line_break


def line_box_verticality(box):
    """Handle ``vertical-align`` within an :class:`LineBox` (or of a
    non-align sub-tree).

    Place all boxes vertically assuming that the baseline of ``box``
    is at `y = 0`.

    Return ``(max_y, min_y)``, the maximum and minimum vertical position
    of margin boxes.

    """
    top_bottom_subtrees = []
    subtrees_with_min_max = []
    max_y, min_y = aligned_subtree_verticality(
        box, top_bottom_subtrees, baseline_y=0)
    for subtree in top_bottom_subtrees:
        if subtree.is_floated():
            sub_min_y = None
            sub_max_y = None
        else:
            sub_max_y, sub_min_y = aligned_subtree_verticality(
                subtree, top_bottom_subtrees, baseline_y=0)
        subtrees_with_min_max.append(
            (subtree, sub_max_y, sub_min_y))

    if subtrees_with_min_max:
        sub_positions = [
            sub_max_y - sub_min_y
            for subtree, sub_max_y, sub_min_y in subtrees_with_min_max
            if not subtree.is_floated()]
        if sub_positions:
            highest_sub = max(sub_positions)
            max_y = max(max_y, min_y + highest_sub)

    for subtree, sub_max_y, sub_min_y in subtrees_with_min_max:
        if subtree.is_floated():
            dy = min_y - subtree.position_y
        elif subtree.style.vertical_align == 'top':
            dy = min_y - sub_min_y
        else:
            assert subtree.style.vertical_align == 'bottom'
            dy = max_y - sub_max_y
        translate_subtree(subtree, dy)
    return max_y, min_y


def translate_subtree(box, dy):
    if isinstance(box, boxes.InlineBox):
        box.position_y += dy
        if box.style.vertical_align in ('top', 'bottom'):
            for child in box.children:
                translate_subtree(child, dy)
    else:
        # Text or atomic boxes
        box.translate(dy=dy)


def aligned_subtree_verticality(box, top_bottom_subtrees, baseline_y):
    max_y, min_y = inline_box_verticality(box, top_bottom_subtrees, baseline_y)

    # Account for the line box itself:
    top = baseline_y - box.baseline
    bottom = top + box.margin_height()
    if min_y is None or top < min_y:
        min_y = top
    if max_y is None or bottom > max_y:
        max_y = bottom

    return max_y, min_y


def inline_box_verticality(box, top_bottom_subtrees, baseline_y):
    """Handle ``vertical-align`` within an :class:`InlineBox`.

    Place all boxes vertically assuming that the baseline of ``box``
    is at `y = baseline_y`.

    Return ``(max_y, min_y)``, the maximum and minimum vertical position
    of margin boxes.

    """
    max_y = None
    min_y = None
    if not isinstance(box, (boxes.LineBox, boxes.InlineBox)):
        return max_y, min_y

    for child in box.children:
        if not child.is_in_normal_flow():
            if child.is_floated():
                top_bottom_subtrees.append(child)
            continue
        vertical_align = child.style.vertical_align
        if vertical_align == 'baseline':
            child_baseline_y = baseline_y
        elif vertical_align == 'middle':
            # TODO: find ex from font metrics
            one_ex = box.style.font_size * 0.5
            top = baseline_y - (one_ex + child.margin_height()) / 2.
            child_baseline_y = top + child.baseline
        # TODO: actually implement vertical-align: top and bottom
        elif vertical_align == 'text-top':
            # align top with the top of the parent’s content area
            top = (baseline_y - box.baseline + box.margin_top +
                   box.border_top_width + box.padding_top)
            child_baseline_y = top + child.baseline
        elif vertical_align == 'text-bottom':
            # align bottom with the bottom of the parent’s content area
            bottom = (baseline_y - box.baseline + box.margin_top +
                      box.border_top_width + box.padding_top + box.height)
            child_baseline_y = bottom - child.margin_height() + child.baseline
        elif vertical_align in ('top', 'bottom'):
            # Later, we will assume for this subtree that its baseline
            # is at y=0.
            child_baseline_y = 0
        else:
            # Numeric value: The child’s baseline is `vertical_align` above
            # (lower y) the parent’s baseline.
            child_baseline_y = baseline_y - vertical_align

        # the child’s `top` is `child.baseline` above (lower y) its baseline.
        top = child_baseline_y - child.baseline
        if isinstance(child, boxes.InlineBlockBox):
            # This also includes table wrappers for inline tables.
            child.translate(dy=top - child.position_y)
        else:
            child.position_y = top
            # grand-children for inline boxes are handled below

        if vertical_align in ('top', 'bottom'):
            # top or bottom are special, they need to be handled in
            # a later pass.
            top_bottom_subtrees.append(child)
            continue

        bottom = top + child.margin_height()
        if min_y is None or top < min_y:
            min_y = top
        if max_y is None or bottom > max_y:
            max_y = bottom
        if isinstance(child, boxes.InlineBox):
            children_max_y, children_min_y = inline_box_verticality(
                child, top_bottom_subtrees, child_baseline_y)
            if children_max_y is None:
                if (
                    child.margin_width() == 0
                    # Guard against the case where a negative margin
                    # compensates something else.
                    and child.margin_left == 0
                    and child.margin_right == 0
                ):
                    # No content, ignore this box’s line-height.
                    # See http://www.w3.org/TR/CSS21/visuren.html#phantom-line-box
                    child.position_y = child_baseline_y
                    child.height = 0
                    continue
            else:
                assert children_min_y is not None
                if children_min_y < min_y:
                    min_y = children_min_y
                if children_max_y > max_y:
                    max_y = children_max_y
    return max_y, min_y


def text_align(context, line, available_width, last):
    """Return how much the line should be moved horizontally according to
    the `text-align` property.

    """
    align = line.style.text_align
    if align in ('-weasy-start', '-weasy-end'):
        if (align == '-weasy-start') ^ (line.style.direction == 'rtl'):
            align = 'left'
        else:
            align = 'right'
    if align == 'justify' and last:
        align = 'right' if line.style.direction == 'rtl' else 'left'
    if align == 'left':
        return 0
    offset = available_width - line.width
    if align == 'justify':
        justify_line(context, line, offset)
        return 0
    if align == 'center':
        offset /= 2.
    else:
        assert align == 'right'
    return offset


def justify_line(context, line, extra_width):
    nb_spaces = count_spaces(line)
    if nb_spaces == 0:
        # TODO: what should we do with single-word lines?
        return
    add_word_spacing(context, line, extra_width / nb_spaces, 0)


def count_spaces(box):
    if isinstance(box, boxes.TextBox):
        # TODO: remove trailing spaces correctly
        return box.text.count(' ')
    elif isinstance(box, (boxes.LineBox, boxes.InlineBox)):
        return sum(count_spaces(child) for child in box.children)
    else:
        return 0


def add_word_spacing(context, box, extra_word_spacing, x_advance):
    if isinstance(box, boxes.TextBox):
        box.position_x += x_advance
        box.style.word_spacing += extra_word_spacing
        nb_spaces = count_spaces(box)
        if nb_spaces > 0:
            new_box, resume_at, _ = split_text_box(
                context, box, 1e10, None, 0)
            assert new_box is not None
            assert resume_at is None
            # XXX new_box.width - box.width is always 0???
            #x_advance +=  new_box.width - box.width
            x_advance += extra_word_spacing * nb_spaces
            box.width = new_box.width
            box.pango_layout = new_box.pango_layout
    elif isinstance(box, (boxes.LineBox, boxes.InlineBox)):
        box.position_x += x_advance
        previous_x_advance = x_advance
        for child in box.children:
            x_advance = add_word_spacing(
                context, child, extra_word_spacing, x_advance)
        box.width += x_advance - previous_x_advance
    else:
        # Atomic inline-level box
        box.translate(x_advance, 0)
    return x_advance<|MERGE_RESOLUTION|>--- conflicted
+++ resolved
@@ -224,13 +224,9 @@
     if new_text:
         if len(new_text) == len(box.text):
             return
-<<<<<<< HEAD
+        box.text = new_text
         new_box, resume, _ = split_text_box(
             context, box, box.width * 2, None, 0)
-=======
-        box.text = new_text
-        new_box, resume, _ = split_text_box(context, box, box.width * 2, 0)
->>>>>>> 94c719b4
         assert new_box is not None
         assert resume is None
         space_width = box.width - new_box.width
