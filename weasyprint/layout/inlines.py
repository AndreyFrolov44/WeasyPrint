# coding: utf8
"""
    weasyprint.layout.inline
    ------------------------

    Line breaking and layout for inline-level boxes.

    :copyright: Copyright 2011-2012 Simon Sapin and contributors, see AUTHORS.
    :license: BSD, see LICENSE for details.

"""

from __future__ import division, unicode_literals
import functools

import cairo

from .absolute import absolute_layout, AbsolutePlaceholder
from .float import avoid_collisions, float_layout
from .markers import image_marker_layout
from .percentages import resolve_percentages, resolve_one_percentage
from .preferred import shrink_to_fit, inline_preferred_minimum_width
from .tables import find_in_flow_baseline, table_wrapper_width
from ..text import TextFragment
from ..formatting_structure import boxes
from ..css.computed_values import used_line_height


def iter_line_boxes(document, box, position_y, skip_stack,
                    containing_block, device_size, absolute_boxes):
    """Return an iterator of ``(line, resume_at)``.

    ``line`` is a laid-out LineBox with as much content as possible that
    fits in the available width.

    :param linebox: a non-laid-out :class:`LineBox`
    :param position_y: vertical top position of the line box on the page
    :param skip_stack: ``None`` to start at the beginning of ``linebox``,
                       or a ``resume_at`` value to continue just after an
                       already laid-out line.
    :param containing_block: Containing block of the line box:
                             a :class:`BlockContainerBox`
    :param device_size: ``(width, height)`` of the current page.

    """
    while 1:
        line, resume_at = get_next_linebox(
            document, box, position_y, skip_stack,
            containing_block, device_size, absolute_boxes)
        if line is None:
            return
        yield line, resume_at
        if resume_at is None:
            return
        skip_stack = resume_at
        position_y = line.position_y + line.height


def get_next_linebox(document, linebox, position_y, skip_stack,
                     containing_block, device_size, absolute_boxes):
    """Return ``(line, resume_at)``."""
    linebox.position_y = position_y
    linebox.width = inline_preferred_minimum_width(
<<<<<<< HEAD
        linebox, skip_stack=skip_stack, first_line=True)
=======
        document, linebox, skip_stack=skip_stack, first_line=True)
>>>>>>> b1361612
    position_x, position_y, available_width = avoid_collisions(
        document, linebox, containing_block, outer=False)
    linebox.position_x = position_x
    linebox.position_y = position_y
    max_x = position_x + available_width
    if skip_stack is None:
        # text-indent only at the start of the first line
        # Other percentages (margins, width, ...) do not apply.
        resolve_one_percentage(linebox, 'text_indent', containing_block.width)
        position_x += linebox.text_indent

    skip_stack = skip_first_whitespace(linebox, skip_stack)
    if skip_stack == 'continue':
        return None, None

    line_placeholders = []

    resolve_percentages(linebox, containing_block)
    line, resume_at, preserved_line_break = split_inline_box(
        document, linebox, position_x, max_x, skip_stack, containing_block,
        device_size, absolute_boxes, line_placeholders)

    remove_last_whitespace(document, line)

    bottom, top = inline_box_verticality(line, baseline_y=0)
    last = resume_at is None or preserved_line_break
    offset_x = text_align(document, line, available_width, last)
    if bottom is None:
        # No children at all
        line.position_y = position_y
        offset_y = 0
        if preserved_line_break:
            # Only the strut.
            line.baseline = line.margin_top
            line.height += line.margin_top + line.margin_bottom
        else:
            line.height = 0
            line.baseline = 0
    else:
        assert top is not None
        line.baseline = -top
        line.position_y = top
        line.height = bottom - top
        offset_y = position_y - top
    line.margin_top = 0
    line.margin_bottom = 0
    if offset_x != 0 or offset_y != 0:
        # This also translates children
        line.translate(offset_x, offset_y)

    for placeholder in line_placeholders:
        if placeholder.style._weasy_specified_display.startswith('inline'):
            # Inline-level static position:
            placeholder.translate(0, position_y - placeholder.position_y)
        else:
            # Block-level static position: at the start of the next line
            placeholder.translate(
                line.position_x - placeholder.position_x,
                position_y + line.height - placeholder.position_y)

    return line, resume_at


def skip_first_whitespace(box, skip_stack):
    """Return the ``skip_stack`` to start just after the remove spaces
    at the beginning of the line.

    See http://www.w3.org/TR/CSS21/text.html#white-space-model
    """
    if skip_stack is None:
        index = 0
        next_skip_stack = None
    else:
        index, next_skip_stack = skip_stack

    if isinstance(box, boxes.TextBox):
        assert next_skip_stack is None
        white_space = box.style.white_space
        length = len(box.text)
        if index == length:
            # Starting a the end of the TextBox, no text to see: Continue
            return 'continue'
        if white_space in ('normal', 'nowrap', 'pre-line'):
            while index < length and box.text[index] == ' ':
                index += 1
        return index, None

    if isinstance(box, (boxes.LineBox, boxes.InlineBox)):
        if index == 0 and not box.children:
            return None
        result = skip_first_whitespace(box.children[index], next_skip_stack)
        if result == 'continue':
            index += 1
            if index >= len(box.children):
                return 'continue'
            result = skip_first_whitespace(box.children[index], None)
        return index, result

    assert skip_stack is None, 'unexpected skip inside %s' % box
    return None


def remove_last_whitespace(document, box):
    """Remove in place space characters at the end of a line.

    This also reduces the width of the inline parents of the modified text.

    """
    ancestors = []
    while isinstance(box, (boxes.LineBox, boxes.InlineBox)):
        ancestors.append(box)
        if not box.children:
            return
        box = box.children[-1]
    if not (isinstance(box, boxes.TextBox) and
            box.style.white_space in ('normal', 'nowrap', 'pre-line')):
        return
    new_text = box.text.rstrip(' ')
    if new_text:
        if len(new_text) == len(box.text):
            return
        new_box, resume, _ = split_text_box(document, box, box.width * 2, 0)
        assert new_box is not None
        assert resume is None
        space_width = box.width - new_box.width
        box.width = new_box.width
        box.show_line = new_box.show_line
    else:
        space_width = box.width
        box.width = 0
        box.show_line = lambda x: x  # No-op
    box.text = new_text

    for ancestor in ancestors:
        ancestor.width -= space_width

    # TODO: All tabs (U+0009) are rendered as a horizontal shift that
    # lines up the start edge of the next glyph with the next tab stop.
    # Tab stops occur at points that are multiples of 8 times the width
    # of a space (U+0020) rendered in the block's font from the block's
    # starting content edge.

    # TODO: If spaces (U+0020) or tabs (U+0009) at the end of a line have
    # 'white-space' set to 'pre-wrap', UAs may visually collapse them.


def replaced_box_width(box, device_size):
    """
    Compute and set the used width for replaced boxes (inline- or block-level)
    """
    # http://www.w3.org/TR/CSS21/visudet.html#inline-replaced-width
    _surface, intrinsic_width, _intrinsic_height = box.replacement
    # TODO: update this when we have replaced elements that do not
    # always have an intrinsic width. (See commented code below.)
    assert intrinsic_width is not None

    if box.width == 'auto':
        box.width = intrinsic_width

    # Untested code for when we do not always have an intrinsic width.
#    intrinsic_ratio = intrinsic_width / intrinsic_height
#    if box.height == 'auto' and box.width == 'auto':
#        if intrinsic_width is not None:
#            box.width = intrinsic_width
#        elif intrinsic_height is not None and intrinsic_ratio is not None:
#            box.width = intrinsic_ratio * intrinsic_height
#        elif box.height != 'auto' and intrinsic_ratio is not None:
#            box.width = intrinsic_ratio * box.height
#        elif intrinsic_ratio is not None:
#            pass
#            # TODO: Intrinsic ratio only: undefined in CSS 2.1.
#            # " It is suggested that, if the containing block's width does not
#            #   itself depend on the replaced element's width, then the used
#            #   value of 'width' is calculated from the constraint equation
#            #   used for block-level, non-replaced elements in normal flow. "

#    # Still no value
#    if box.width == 'auto':
#        if intrinsic_width is not None:
#            box.width = intrinsic_width
#        else:
#            # Then the used value of 'width' becomes 300px. If 300px is too
#            # wide to fit the device, UAs should use the width of the largest
#            # rectangle that has a 2:1 ratio and fits the device instead.
#            device_width, _device_height = device_size
#            box.width = min(300, device_width)


def replaced_box_height(box, device_size):
    """
    Compute and set the used height for replaced boxes (inline- or block-level)
    """
    # http://www.w3.org/TR/CSS21/visudet.html#inline-replaced-height
    _surface, intrinsic_width, intrinsic_height = box.replacement
    # TODO: update this when we have replaced elements that do not
    # always have intrinsic dimensions. (See commented code below.)
    assert intrinsic_width is not None
    assert intrinsic_height is not None
    if intrinsic_height == 0:
        # Results in box.height == 0 if used, whatever the used width
        # or intrinsic width.
        intrinsic_ratio = float('inf')
    else:
        intrinsic_ratio = intrinsic_width / intrinsic_height

    # Test 'auto' on the computed width, not the used width
    if box.style.height == 'auto' and box.style.width == 'auto':
        box.height = intrinsic_height
    elif box.style.height == 'auto':
        box.height = box.width / intrinsic_ratio

    # Untested code for when we do not always have intrinsic dimensions.
#    if box.style.height == 'auto' and box.style.width == 'auto':
#        if intrinsic_height is not None:
#            box.height = intrinsic_height
#    elif intrinsic_ratio is not None and box.style.height == 'auto':
#        box.height = box.width / intrinsic_ratio
#    elif box.style.height == 'auto' and intrinsic_height is not None:
#        box.height = intrinsic_height
#    elif box.style.height == 'auto':
#        device_width, _device_height = device_size
#        box.height = min(150, device_width / 2)


def handle_min_max_width(function):
    """Decorate a function that sets the used width of a box to handle
    {min,max}-width.
    """
    @functools.wraps(function)
    def wrapper(box, *args):
        computed_margins = box.margin_left, box.margin_right
        function(box, *args)
        if box.width > box.max_width:
            box.width = box.max_width
            box.margin_left, box.margin_right = computed_margins
            function(box, *args)
        if box.width < box.min_width:
            box.width = box.min_width
            box.margin_left, box.margin_right = computed_margins
            function(box, *args)
    return wrapper


def handle_min_max_height(function):
    """Decorate a function that sets the used height of a box to handle
    {min,max}-height.
    """
    @functools.wraps(function)
    def wrapper(box, *args):
        computed_margins = box.margin_top, box.margin_bottom
        function(box, *args)
        if box.height > box.max_height:
            box.height = box.max_height
            box.margin_top, box.margin_bottom = computed_margins
            function(box, *args)
        if box.height < box.min_height:
            box.height = box.min_height
            box.margin_top, box.margin_bottom = computed_margins
            function(box, *args)
    return wrapper


min_max_replaced_width = handle_min_max_width(replaced_box_width)
min_max_replaced_height = handle_min_max_height(replaced_box_height)


def inline_replaced_box_layout(box, device_size):
    """Lay out an inline :class:`boxes.ReplacedBox` ``box``."""
    for side in ['top', 'right', 'bottom', 'left']:
        if getattr(box, 'margin_' + side) == 'auto':
            setattr(box, 'margin_' + side, 0)
    inline_replaced_box_width_height(box, device_size)

def inline_replaced_box_width_height(box, device_size):
    if box.style.width == 'auto' and box.style.height == 'auto':
        replaced_box_width(box, device_size)
        replaced_box_height(box, device_size)
        min_max_auto_replaced(box)
    else:
        min_max_replaced_width(box, device_size)
        min_max_replaced_height(box, device_size)


def min_max_auto_replaced(box):
    """Resolve {min,max}-{width,height} constraints on replaced elements
    that have 'auto' width and heights.
    """
    width = box.width
    height = box.height
    min_width = box.min_width
    min_height = box.min_height
    max_width = max(min_width, box.max_width)
    max_height = max(min_height, box.max_height)

    # (violation_width, violation_height)
    violations = (
        'min' if width < min_width else 'max' if width > max_width else '',
        'min' if height < min_height else 'max' if height > max_height else '')

    # Work around divisions by zero. These are pathological cases anyway.
    if width == 0:
        width = 1e-6
    if height == 0:
        height = 1e-6

    # ('', ''): nothing to do
    if violations == ('max', ''):
        box.width = max_width
        box.height = max(max_width * height / width, min_height)
    elif violations == ('min', ''):
        box.width = min_width
        box.height = min(min_width * height / width, max_height)
    elif violations == ('', 'max'):
        box.width = max(max_height * width / height, min_width)
        box.height = max_height
    elif violations == ('', 'min'):
        box.width = min(min_height * width / height, max_width)
        box.height = min_height
    elif violations == ('max', 'max'):
        if max_width / width <= max_height / height:
            box.width = max_width
            box.height = max(min_height, max_width * height / width)
        else:
            box.width = max(min_width, max_height * width / height)
            box.height = max_height
    elif violations == ('min', 'min'):
        if min_width / width <= min_height / height:
            box.width = min(max_width, min_height * width / height)
            box.height = min_height
        else:
            box.width = min_width
            box.height = min(max_height, min_width * height / width)
    elif violations == ('min', 'max'):
        box.width = min_width
        box.height = max_height
    elif violations == ('max', 'min'):
        box.width = max_width
        box.height = min_height


def atomic_box(document, box, position_x, skip_stack, containing_block,
               device_size, absolute_boxes):
    """Compute the width and the height of the atomic ``box``."""
    if isinstance(box, boxes.ReplacedBox):
        if getattr(box, 'is_list_marker', False):
            image_marker_layout(box)
        else:
            inline_replaced_box_layout(box, device_size)
        box.baseline = box.margin_height()
    elif isinstance(box, boxes.InlineBlockBox):
        if box.is_table_wrapper:
            table_wrapper_width(
                document, box,
                (containing_block.width, containing_block.height),
                absolute_boxes)
        box = inline_block_box_layout(
            document, box, position_x, skip_stack, containing_block,
            device_size, absolute_boxes)
    else:  # pragma: no cover
        raise TypeError('Layout for %s not handled yet' % type(box).__name__)
    return box


def inline_block_box_layout(document, box, position_x, skip_stack,
                            containing_block, device_size, absolute_boxes):
    # Avoid a circular import
    from .blocks import block_container_layout

    resolve_percentages(box, containing_block)

    # http://www.w3.org/TR/CSS21/visudet.html#inlineblock-width
    if box.margin_left == 'auto':
        box.margin_left = 0
    if box.margin_right == 'auto':
        box.margin_right = 0

    inline_block_width(box, document, containing_block)

    box.position_x = position_x
    box.position_y = 0
    box, _, _, _, _ = block_container_layout(
        document, box, max_position_y=float('inf'), skip_stack=skip_stack,
        device_size=device_size, page_is_empty=True,
        absolute_boxes=absolute_boxes)
    box.baseline = inline_block_baseline(box)
    return box


def inline_block_baseline(box):
    """
    Return the y position of the baseline for an inline block
    from the top of its margin box.

    http://www.w3.org/TR/CSS21/visudet.html#propdef-vertical-align

    """
    if box.style.overflow == 'visible':
        result = find_in_flow_baseline(box, last=True)
        if result:
            return result
    return box.position_y + box.margin_height()


@handle_min_max_width
def inline_block_width(box, document, containing_block):
    if box.width == 'auto':
        box.width = shrink_to_fit(document, box, containing_block.width)


def split_inline_level(document, box, position_x, max_x, skip_stack,
                       containing_block, device_size, absolute_boxes,
                       line_placeholders):
    """Fit as much content as possible from an inline-level box in a width.

    Return ``(new_box, resume_at)``. ``resume_at`` is ``None`` if all of the
    content fits. Otherwise it can be passed as a ``skip_stack`` parameter
    to resume where we left off.

    ``new_box`` is non-empty (unless the box is empty) and as big as possible
    while being narrower than ``available_width``, if possible (may overflow
    is no split is possible.)

    """
    resolve_percentages(box, containing_block)
    if isinstance(box, boxes.TextBox):
        box.position_x = position_x
        if skip_stack is None:
            skip = 0
        else:
            skip, skip_stack = skip_stack
            skip = skip or 0
            assert skip_stack is None

        new_box, skip, preserved_line_break = split_text_box(
            document, box, max_x - position_x, skip)

        if skip is None:
            resume_at = None
        else:
            resume_at = (skip, None)
    elif isinstance(box, boxes.InlineBox):
        if box.margin_left == 'auto':
            box.margin_left = 0
        if box.margin_right == 'auto':
            box.margin_right = 0
        new_box, resume_at, preserved_line_break = split_inline_box(
            document, box, position_x, max_x, skip_stack, containing_block,
            device_size, absolute_boxes, line_placeholders)
    elif isinstance(box, boxes.AtomicInlineLevelBox):
        new_box = atomic_box(
            document, box, position_x, skip_stack, containing_block,
            device_size, absolute_boxes)
        new_box.position_x = position_x
        resume_at = None
        preserved_line_break = False
    #else: unexpected box type here
    return new_box, resume_at, preserved_line_break


def split_inline_box(document, box, position_x, max_x, skip_stack,
                     containing_block, device_size, absolute_boxes,
                     line_placeholders):
    """Same behavior as split_inline_level."""
    initial_position_x = position_x
    assert isinstance(box, (boxes.LineBox, boxes.InlineBox))
    left_spacing = (box.padding_left + box.margin_left +
                    box.border_left_width)
    right_spacing = (box.padding_right + box.margin_right +
                     box.border_right_width)
    position_x += left_spacing
    content_box_left = position_x

    children = []
    preserved_line_break = False

    if box.style.position == 'relative':
        absolute_boxes = []

    is_start = skip_stack is None
    if is_start:
        skip = 0
    else:
        skip, skip_stack = skip_stack
    for index, child in box.enumerate_skip(skip):
        child.position_y = box.position_y
        if not child.is_in_normal_flow():
            child.position_x = position_x
            if child.style.position in ('absolute', 'fixed'):
                placeholder = AbsolutePlaceholder(child)
                line_placeholders.append(placeholder)
                if child.style.position == 'absolute':
                    absolute_boxes.append(placeholder)
                    children.append(placeholder)
                else:
                    document.fixed_boxes.append(placeholder)
            elif child.style.float in ('left', 'right'):
                # Set a maximum line width to lay out the float element, it
                # will be correctly set after that
                if box.width == 'auto':
                    box.width = (
                        containing_block.content_box_x() +
                        containing_block.width - position_x)
                child = float_layout(document, child, box, absolute_boxes)
                children.append(child)
            continue

        new_child, resume_at, preserved = split_inline_level(
            document, child, position_x, max_x, skip_stack,
            containing_block, device_size, absolute_boxes, line_placeholders)
        skip_stack = None
        if preserved:
            preserved_line_break = True

        # TODO: this is non-optimal when last_child is True and
        #   width <= remaining_width < width + right_spacing
        # with
        #   width = part1.margin_width()

        # TODO: on the last child, take care of right_spacing

        if new_child is None:
            # may be None where we would have an empty TextBox
            assert isinstance(child, boxes.TextBox)
        else:
            margin_width = new_child.margin_width()
            new_position_x = position_x + margin_width

            if (new_position_x > max_x and children):
                # too wide, and the inline is non-empty:
                # put child entirely on the next line.
                resume_at = (index, None)
                break
            else:
                position_x = new_position_x
                children.append(new_child)

        if resume_at is not None:
            resume_at = (index, resume_at)
            break
    else:
        resume_at = None

    new_box = box.copy_with_children(
        children, is_start=is_start, is_end=resume_at is None)
    if isinstance(box, boxes.LineBox):
        # Line boxes already have a position_x which may not be the same
        # as content_box_left when text-indent is non-zero.
        # This is important for justified text.
        new_box.width = position_x - new_box.position_x
    else:
        new_box.position_x = initial_position_x
        new_box.width = position_x - content_box_left

    # Create a "strut":
    # http://www.w3.org/TR/CSS21/visudet.html#strut
    # TODO: cache these results for a given set of styles?
    fragment = TextFragment(
        '', box.style, cairo.Context(document.surface))
    _, _, _, height, baseline, _ = fragment.split_first_line()
    leading = used_line_height(box.style) - height
    half_leading = leading / 2.
    # Set margins to the half leading but also compensate for borders and
    # paddings. We want margin_height() == line_height
    new_box.margin_top = (half_leading - new_box.border_top_width -
                          new_box.padding_bottom)
    new_box.margin_bottom = (half_leading - new_box.border_bottom_width -
                             new_box.padding_bottom)
    # form the top of the content box
    new_box.baseline = baseline
    # form the top of the margin box
    new_box.baseline += half_leading
    new_box.height = height

    if new_box.style.position == 'relative':
        for absolute_box in absolute_boxes:
            absolute_layout(document, absolute_box, new_box)
    return new_box, resume_at, preserved_line_break


def split_text_box(document, box, available_width, skip):
    """Keep as much text as possible from a TextBox in a limitied width.
    Try not to overflow but always have some text in ``new_box``

    Return ``(new_box, skip)``. ``skip`` is the number of UTF-8 bytes
    to skip form the start of the TextBox for the next line, or ``None``
    if all of the text fits.

    Also break an preserved whitespace.

    """
    assert isinstance(box, boxes.TextBox)
    font_size = box.style.font_size
    text = box.text[skip:]
    if font_size == 0 or not text:
        return None, None, False
    fragment = TextFragment(text, box.style,
        cairo.Context(document.surface), available_width)

    # XXX ``resume_at`` is an index in UTF-8 bytes, not unicode codepoints.
    show_line, length, width, height, baseline, resume_at = \
        fragment.split_first_line()

    # Convert ``length`` and ``resume_at`` from UTF-8 indexes in text
    # to Unicode indexes.
    # No need to encode what’s after resume_at (if set) or length (if
    # resume_at is not set). One code point is one or more byte, so
    # UTF-8 indexes are always bigger or equal to Unicode indexes.
    partial_text = text[:resume_at or length]
    utf8_text = partial_text.encode('utf8')
    new_text = utf8_text[:length].decode('utf8')
    new_length = len(new_text)
    if resume_at is not None:
        between = utf8_text[length:resume_at].decode('utf8')
        resume_at = new_length + len(between)
    length = new_length

    if length > 0:
        box = box.copy_with_text(new_text)
        box.width = width
        box.show_line = show_line
        # "The height of the content area should be based on the font,
        #  but this specification does not specify how."
        # http://www.w3.org/TR/CSS21/visudet.html#inline-non-replaced
        # We trust Pango and use the height of the LayoutLine.
        # It is based on font_size (slightly larger), but I’m not sure how.
        # TODO: investigate this
        box.height = height
        # "only the 'line-height' is used when calculating the height
        #  of the line box."
        # Set margins so that margin_height() == line_height
        leading = used_line_height(box.style) - height
        half_leading = leading / 2.
        box.margin_top = half_leading
        box.margin_bottom = half_leading
        # form the top of the content box
        box.baseline = baseline
        # form the top of the margin box
        box.baseline += box.margin_top + box.border_top_width + box.padding_top
    else:
        box = None

    if resume_at is None:
        preserved_line_break = False
    else:
        preserved_line_break = (length != resume_at)
        if preserved_line_break:
            # See http://unicode.org/reports/tr14/
            # TODO: are there others? Find Pango docs on this
            assert between in ('\n', '\u2029'), (
                'Got %r between two lines. '
                'Expected nothing or a preserved line break' % (between,))
        resume_at += skip

    return box, resume_at, preserved_line_break


def inline_box_verticality(box, baseline_y):
    """Handle ``vertical-align`` within an :class:`InlineBox`.

    Place all boxes vertically assuming that the baseline of ``box``
    is at `y = baseline_y`.

    Return ``(max_y, min_y)``, the maximum and minimum vertical position
    of margin boxes.

    """
    max_y = None
    min_y = None
    for child in box.children:
        if not child.is_in_normal_flow():
            continue
        vertical_align = child.style.vertical_align
        if vertical_align == 'baseline':
            child_baseline_y = baseline_y
        elif vertical_align == 'middle':
            # TODO: find ex from font metrics
            one_ex = box.style.font_size * 0.5
            top = baseline_y - (one_ex + child.margin_height()) / 2.
            child_baseline_y = top + child.baseline
        # TODO: actually implement vertical-align: top and bottom
        elif vertical_align in ('text-top', 'top'):
            # align top with the top of the parent’s content area
            top = (baseline_y - box.baseline + box.margin_top +
                   box.border_top_width + box.padding_top)
            child_baseline_y = top + child.baseline
        elif vertical_align in ('text-bottom', 'bottom'):
            # align bottom with the bottom of the parent’s content area
            bottom = (baseline_y - box.baseline + box.margin_top +
                      box.border_top_width + box.padding_top + box.height)
            child_baseline_y = bottom - child.margin_height() + child.baseline
        else:
            # Numeric value: The child’s baseline is `vertical_align` above
            # (lower y) the parent’s baseline.
            child_baseline_y = baseline_y - vertical_align
        # the child’s `top` is `child.baseline` above (lower y) its baseline.
        top = child_baseline_y - child.baseline
        if isinstance(child, boxes.InlineBlockBox):
            # This also includes table wrappers for inline tables.
            child.translate(dy=top - child.position_y)
        else:
            child.position_y = top
            # grand-children for inline boxes are handled below
        bottom = top + child.margin_height()
        if min_y is None or top < min_y:
            min_y = top
        if max_y is None or bottom > max_y:
            max_y = bottom
        if isinstance(child, boxes.InlineBox):
            children_max_y, children_min_y = inline_box_verticality(
                child, child_baseline_y)
            if children_max_y is None:
                if (
                    child.margin_width() == 0
                    # Guard against the case where a negative margin
                    # compensates something else.
                    and child.margin_left == 0
                    and child.margin_right == 0
                ):
                    # No content, ignore this box’s line-height.
                    # See http://www.w3.org/TR/CSS21/visuren.html#phantom-line-box
                    child.position_y = child_baseline_y
                    child.height = 0
                    continue
            else:
                assert children_min_y is not None
                if children_min_y < min_y:
                    min_y = children_min_y
                if children_max_y > max_y:
                    max_y = children_max_y
    return max_y, min_y


def text_align(document, line, available_width, last):
    """Return how much the line should be moved horizontally according to
    the `text-align` property.

    """
    align = line.style.text_align
    if align in ('-weasy-start', '-weasy-end'):
        if (align == '-weasy-start') ^ (line.style.direction == 'rtl'):
            align = 'left'
        else:
            align = 'right'
    if align == 'justify' and last:
        align = 'right' if line.style.direction == 'rtl' else 'left'
    if align == 'left':
        return 0
    offset = available_width - line.width
    if align == 'justify':
        justify_line(document, line, offset)
        return 0
    if align == 'center':
        offset /= 2.
    else:
        assert align == 'right'
    return offset


def justify_line(document, line, extra_width):
    nb_spaces = count_spaces(line)
    if nb_spaces == 0:
        # TODO: what should we do with single-word lines?
        return
    add_word_spacing(document, line, extra_width / nb_spaces, 0)


def count_spaces(box):
    if isinstance(box, boxes.TextBox):
        # TODO: remove trailing spaces correctly
        return box.text.count(' ')
    elif isinstance(box, (boxes.LineBox, boxes.InlineBox)):
        return sum(count_spaces(child) for child in box.children)
    else:
        return 0


def add_word_spacing(document, box, extra_word_spacing, x_advance):
    if isinstance(box, boxes.TextBox):
        box.position_x += x_advance
        box.style.word_spacing += extra_word_spacing
        nb_spaces = count_spaces(box)
        if nb_spaces > 0:
            new_box, resume_at, _ = split_text_box(
                document, box, 1e10, 0)
            assert new_box is not None
            assert resume_at is None
            # XXX new_box.width - box.width is always 0???
            #x_advance +=  new_box.width - box.width
            x_advance += extra_word_spacing * nb_spaces
            box.width = new_box.width
            box.show_line = new_box.show_line
    elif isinstance(box, (boxes.LineBox, boxes.InlineBox)):
        box.position_x += x_advance
        previous_x_advance = x_advance
        for child in box.children:
            x_advance = add_word_spacing(
                document, child, extra_word_spacing, x_advance)
        box.width += x_advance - previous_x_advance
    else:
        # Atomic inline-level box
        box.translate(x_advance, 0)
    return x_advance<|MERGE_RESOLUTION|>--- conflicted
+++ resolved
@@ -61,11 +61,7 @@
     """Return ``(line, resume_at)``."""
     linebox.position_y = position_y
     linebox.width = inline_preferred_minimum_width(
-<<<<<<< HEAD
-        linebox, skip_stack=skip_stack, first_line=True)
-=======
         document, linebox, skip_stack=skip_stack, first_line=True)
->>>>>>> b1361612
     position_x, position_y, available_width = avoid_collisions(
         document, linebox, containing_block, outer=False)
     linebox.position_x = position_x
