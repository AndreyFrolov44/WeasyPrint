--- conflicted
+++ resolved
@@ -483,11 +483,8 @@
 
     # Overflow value propagated from the root or <body>.
     style = context.style_for(page_type)
-<<<<<<< HEAD
 
     # Propagated from the root or <body>.
-=======
->>>>>>> 84bdee14
     style['overflow'] = root_box.viewport_overflow
     page = boxes.PageBox(page_type, style)
 
@@ -589,21 +586,13 @@
     page_number = 0
     while True:
         page_number += 1
-<<<<<<< HEAD
+        LOGGER.info('Step 5 - Creating layout - Page %i', page_number)
         blank = ((next_page == 'left' and right_page) or
                  (next_page == 'right' and not right_page))
         side = 'right' if right_page else 'left'
         page_type = PageType(side, blank, first, name=None)
         set_page_type_computed_styles(
             page_type, cascaded_styles, computed_styles, html)
-=======
-        LOGGER.info('Step 5 - Creating layout - Page %i', page_number)
-        content_empty = ((next_page == 'left' and right_page) or
-                         (next_page == 'right' and not right_page))
-        if content_empty:
-            prefix += 'blank_'
-        page_type = prefix + ('right_page' if right_page else 'left_page')
->>>>>>> 84bdee14
         page, resume_at, next_page = make_page(
             context, root_box, page_type, resume_at, page_number)
         assert next_page
