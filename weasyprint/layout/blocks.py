# coding: utf8
"""
    weasyprint.layout.blocks
    ------------------------

    Page breaking and layout for block-level and block-container boxes.

    :copyright: Copyright 2011-2012 Simon Sapin and contributors, see AUTHORS.
    :license: BSD, see LICENSE for details.

"""

from __future__ import division, unicode_literals

from .inlines import iter_line_boxes, replaced_box_width, replaced_box_height
from .markers import list_marker_layout
from .tables import table_layout, fixed_table_layout, auto_table_layout
from .percentages import resolve_percentages
from ..formatting_structure import boxes
from ..css.properties import Dimension


def block_level_layout(document, box, max_position_y, skip_stack,
                       containing_block, device_size, page_is_empty,
                       adjoining_margins=None):
    """Lay out the block-level ``box``.

    :param max_position_y: the absolute vertical position (as in
                           ``some_box.position_y``) of the bottom of the
                           content box of the current page area.

    """
    if isinstance(box, boxes.TableBox):
        return table_layout(document, box, max_position_y, skip_stack,
                            containing_block, device_size, page_is_empty)
    elif isinstance(box, boxes.BlockBox):
        if box.is_table_wrapper:
            return block_table_wrapper(document, box, max_position_y,
                skip_stack, containing_block, device_size, page_is_empty,
                adjoining_margins)
        else:
            return block_box_layout(document, box, max_position_y, skip_stack,
                containing_block, device_size, page_is_empty,
                adjoining_margins)
    elif isinstance(box, boxes.BlockReplacedBox):
        box = block_replaced_box_layout(
            box, containing_block, device_size)
        resume_at = None
        next_page = 'any'
        adjoining_margins = []
        collapsing_through = False
        return box, resume_at, next_page, adjoining_margins, collapsing_through
    else:  # pragma: no cover
        raise TypeError('Layout for %s not handled yet' % type(box).__name__)


def block_box_layout(document, box, max_position_y, skip_stack,
                     containing_block, device_size, page_is_empty,
                     adjoining_margins=None):
    """Lay out the block ``box``."""
    resolve_percentages(box, containing_block)
    block_level_width(box, containing_block)
    new_box, resume_at, next_page, adjoining_margins, collapsing_through = \
        block_level_height(
            document, box, max_position_y, skip_stack,
            device_size, page_is_empty, adjoining_margins)
    list_marker_layout(document, new_box, containing_block)
    return new_box, resume_at, next_page, adjoining_margins, collapsing_through


def block_replaced_box_layout(box, containing_block, device_size):
    """Lay out the block :class:`boxes.ReplacedBox` ``box``."""
    assert isinstance(box, boxes.ReplacedBox)
    resolve_percentages(box, containing_block)

    # http://www.w3.org/TR/CSS21/visudet.html#block-replaced-width
    replaced_box_width(box, device_size)
    block_level_width(box, containing_block)

    # http://www.w3.org/TR/CSS21/visudet.html#inline-replaced-height
    replaced_box_height(box, device_size)
    if box.margin_top == 'auto':
        box.margin_top = 0
    if box.margin_bottom == 'auto':
        box.margin_bottom = 0

    return box


def block_level_width(box, containing_block):
    """Set the ``box`` width."""
    # 'cb' stands for 'containing block'
    cb_width = containing_block.width

    # http://www.w3.org/TR/CSS21/visudet.html#blockwidth

    # These names are waaay too long
    margin_l = box.margin_left
    margin_r = box.margin_right
    padding_l = box.padding_left
    padding_r = box.padding_right
    border_l = box.border_left_width
    border_r = box.border_right_width
    width = box.width

    # Only margin-left, margin-right and width can be 'auto'.
    # We want:  width of containing block ==
    #               margin-left + border-left-width + padding-left + width
    #               + padding-right + border-right-width + margin-right

    paddings_plus_borders = padding_l + padding_r + border_l + border_r
    if box.width != 'auto':
        total = paddings_plus_borders + width
        if margin_l != 'auto':
            total += margin_l
        if margin_r != 'auto':
            total += margin_r
        if total > cb_width:
            if margin_l == 'auto':
                margin_l = box.margin_left = 0
            if margin_r == 'auto':
                margin_r = box.margin_right = 0
    if width != 'auto' and margin_l != 'auto' and margin_r != 'auto':
        # The equation is over-constrained
        margin_sum = cb_width - paddings_plus_borders - width
        if containing_block.style.direction == 'ltr':
            margin_r = box.margin_right = margin_sum - margin_l
        else:
            margin_l = box.margin_left = margin_sum - margin_r
    if width == 'auto':
        if margin_l == 'auto':
            margin_l = box.margin_left = 0
        if margin_r == 'auto':
            margin_r = box.margin_right = 0
        width = box.width = cb_width - (
            paddings_plus_borders + margin_l + margin_r)
    margin_sum = cb_width - paddings_plus_borders - width
    if margin_l == 'auto' and margin_r == 'auto':
        box.margin_left = margin_sum / 2.
        box.margin_right = margin_sum / 2.
    elif margin_l == 'auto' and margin_r != 'auto':
        box.margin_left = margin_sum - margin_r
    elif margin_l != 'auto' and margin_r == 'auto':
        box.margin_right = margin_sum - margin_l


# TODO: rename this to block_container_something
def block_level_height(document, box, max_position_y, skip_stack,
                       device_size, page_is_empty, adjoining_margins=None):
    """Set the ``box`` height."""
    assert isinstance(box, boxes.BlockContainerBox)

    # TODO: this should make a differenc, but that is currently neglected.
    # See http://www.w3.org/TR/CSS21/visudet.html#normal-block
    #     http://www.w3.org/TR/CSS21/visudet.html#root-height

    #if box.style.overflow != 'visible':
    #    ...

    if box.margin_top == 'auto':
        box.margin_top = 0
    if box.margin_bottom == 'auto':
        box.margin_bottom = 0

    if adjoining_margins is None:
        adjoining_margins = []

    adjoining_margins.append(box.margin_top)
    this_box_adjoining_margins = adjoining_margins

    collapsing_with_children = not (box.border_top_width or box.padding_top
        or establishes_formatting_context(box) or box.is_for_root_element)
    if collapsing_with_children:
        # XXX not counting margins in adjoining_margins, if any
        position_y = box.position_y
    else:
        box.position_y += collapse_margin(adjoining_margins) - box.margin_top
        adjoining_margins = []
        position_y = box.content_box_y()

    position_x = box.content_box_x()

    new_children = []
    next_page = 'any'

    if skip_stack is None:
        skip = 0
    else:
        skip, skip_stack = skip_stack

    for index, child in box.enumerate_skip(skip):
        if not child.is_in_normal_flow():
            continue

        child.position_x = position_x
        # XXX does not count margins in adjoining_margins:
        child.position_y = position_y

        if isinstance(child, boxes.LineBox):
            assert len(box.children) == 1, (
                'line box with siblings before layout')
            if adjoining_margins:
                position_y += collapse_margin(adjoining_margins)
                adjoining_margins = []
            new_containing_block = box
            lines_iterator = iter_line_boxes(
                document, child, position_y, skip_stack,
                new_containing_block, device_size)
            new_lines = []
            is_page_break = False
            for line, resume_at in lines_iterator:
                new_position_y = position_y + line.height
                # Allow overflow if the first line of the page is higher
                # than the page itself so that we put *something* on this
                # page and can advance in the document.
                if new_position_y > max_position_y and (
                        new_lines or not page_is_empty):
                    over_orphans = len(new_lines) - box.style.orphans
                    if over_orphans < 0 and not page_is_empty:
                        # Reached the bottom of the page before we had
                        # enough lines for orphans, cancel the whole box.
                        return None, None, 'any', [], False
                    # How many lines we need on the next page to satisfy widows
                    # -1 for the current line.
                    needed = box.style.widows - 1
                    if needed:
                        for _ in lines_iterator:
                            needed -= 1
                            if needed == 0:
                                break
                    if needed > over_orphans and not page_is_empty:
                        # Total number of lines < orphans + widows
                        return None, None, 'any', [], False
                    if needed and needed <= over_orphans:
                        # Remove lines to keep them for the next page
                        del new_lines[-needed:]
                    # Page break here, resume before this line
                    resume_at = (index, skip_stack)
                    is_page_break = True
                    break
                new_lines.append((line, resume_at))
                position_y = new_position_y
                skip_stack = resume_at
            new_children = [line for line, resume_at in new_lines]
            if new_lines:
                _, resume_at = new_lines[-1]
                resume_at = (index, resume_at)
            if is_page_break:
                break
        else:
            if new_children:
                # between siblings, but not before the first child
                # or after the last child.
                break_here, next_page = forced_page_break(
                    new_children[-1], child)
                if break_here:
                    resume_at = (index, None)
                    break

            new_containing_block = box
            (new_child, resume_at, next_page, next_adjoining_margins,
                collapsing_through) = block_level_layout(
                    document, child, max_position_y, skip_stack,
                    new_containing_block, device_size,
                    page_is_empty and not new_children,
                    adjoining_margins)
            skip_stack = None

            if new_child is not None:
                # We need to do this after the child layout to have the
                # used value for margin_top (eg. it might be a percentage.)
                if not isinstance(new_child, boxes.BlockBox):
                    adjoining_margins.append(new_child.margin_top)
                    offset_y = (collapse_margin(adjoining_margins)
                                 - new_child.margin_top)
                    new_child.translate(0, offset_y)
                    adjoining_margins = []
                #else: blocks handle that themselves.

                adjoining_margins = next_adjoining_margins
                adjoining_margins.append(new_child.margin_bottom)

                if not collapsing_through:
                    new_position_y = (
                        new_child.border_box_y() + new_child.border_height())

                    if (new_position_y > max_position_y and (
                                new_children or not page_is_empty)
                            and not isinstance(child, boxes.BlockBox)):
                        # The child overflows the page area, put it on the
                        # next page. (But don’t delay whole blocks if eg.
                        # only the bottom border overflows.)
                        new_child = None
                    else:
                        position_y = new_position_y

            if new_child is None:
                if new_children:
                    resume_at = (index, None)
                    break
                else:
                    # This was the first child of this box, cancel the box
                    # completly
                    return None, None, 'any', [], False

            # Bottom borders may overflow here
            # TODO: back-track somehow when all lines fit but not borders
            new_children.append(new_child)
            if resume_at is not None:
                resume_at = (index, resume_at)
                break

    else:
        resume_at = None

    if resume_at is not None and box.style.page_break_inside == 'avoid' \
            and not page_is_empty:
        return None, None, 'any', [], False


    if collapsing_with_children:
        if new_children and not isinstance(
                # margins are used for something else on line boxes
                new_children[0], boxes.LineBox):
            border_box_y = new_children[0].border_box_y()
        else:
            # this_adjoining_margins contains box.margin_top
            border_box_y = box.position_y + collapse_margin(
                this_box_adjoining_margins)
        box.position_y = border_box_y - box.margin_top

    collapsing_through = False
    if new_children:
        # bottom margin of the last child and bottom margin of this box ...
        if box.height != 'auto':
            # not adjoining. (position_y is not used afterwards.)
            adjoining_margins = []
    else:
        # top and bottom margin of this box
        if box.height in ('auto', 0) and box.min_height == 0:
            collapsing_through = True
        else:
            # not adjoining. (position_y is not used afterwards.)
            adjoining_margins = []

    if box.border_bottom_width or box.padding_bottom or (
            establishes_formatting_context(box) or box.is_for_root_element):
        position_y += collapse_margin(adjoining_margins)
        adjoining_margins = []

    new_box = box.copy_with_children(new_children)

    # TODO: See corner cases in
    # http://www.w3.org/TR/CSS21/visudet.html#normal-block
    if new_box.height == 'auto':
        new_box.height = position_y - new_box.content_box_y()

    if resume_at is not None:
        # If there was a list marker, we kept it on `new_box`.
        # Do not repeat it on `box` on the next page.
        # TODO: Do this non-destructively
        box.outside_list_marker = None
        box.reset_spacing('top')
        new_box.reset_spacing('bottom')

    return new_box, resume_at, next_page, adjoining_margins, collapsing_through


def block_table_wrapper(document, wrapper, max_position_y, skip_stack,
                        containing_block, device_size, page_is_empty,
                        adjoining_margins):
    """Layout for the wrapper of a block-level table wrapper."""
    for child in wrapper.children:
        if isinstance(child, boxes.TableBox):
            table = child
            break
    else: # pragma: no cover
        raise ValueError('Table wrapper without a table')
    resolve_percentages(wrapper, containing_block)
    resolve_percentages(table, containing_block)

    # Count the wrapper margins in case of `width: auto`
    table.margin_left = wrapper.margin_left
    table.margin_right = wrapper.margin_right

    if table.style.table_layout == 'fixed':
        block_level_width(table, containing_block)
        fixed_table_layout(table)
    else:
        auto_table_layout(table, containing_block)

    # The table margins are on the table wrapper box, not on the table box
    table.margin_left = 0
    table.margin_right = 0

<<<<<<< HEAD
    wrapper.width = wrapper.style.width = table.border_width()
=======
    fixed_table_layout(table)
    wrapper.width = table.border_width()
    wrapper.style.width = Dimension(wrapper.width, 'px')
>>>>>>> 34612cc4
    return block_box_layout(document, wrapper, max_position_y, skip_stack,
                            containing_block, device_size, page_is_empty,
                            adjoining_margins)


def collapse_margin(adjoining_margins):
    """Return the amount of collapsed margin for a list of adjoining margins.
    """
    # Add 0 to make sure that neither max() or min() get an empty list
    margins = [0]
    margins.extend(adjoining_margins)
    positives = (m for m in margins if m >= 0)
    negatives = (m for m in margins if m <= 0)
    return max(positives) + min(negatives)


def establishes_formatting_context(box):
    """Return wether a box establishes a block formatting context.

    See http://www.w3.org/TR/CSS2/visuren.html#block-formatting

    """
    return box.is_floated() or box.is_absolutely_positioned() or (
        isinstance(box, boxes.BlockContainerBox)
        and not isinstance(box, boxes.BlockBox)
    ) or (
        isinstance(box, boxes.BlockBox) and box.style.overflow != 'visible'
    )


def forced_page_break(sibling_before, sibling_after):
    """Return the value of ``page-break-before`` or ``page-break-after``
    that "wins" for boxes that meet at the margin between two sibling boxes.

    For boxes before the margin, the 'page-break-after' value is considered;
    for boxes after the margin the 'page-break-before' value is considered.

    Return (break_here, next_page) where break_here is a boolean, and
    next_page the side the next page should be on: 'left', 'right', or 'any'

    """
    counts = dict(
        avoid=False,
        auto=False,
        left=False,
        right=False,
        always=False,
    )
    for box, index, property_name in [
            (sibling_before, -1, 'page_break_after'),
            (sibling_after, 0, 'page_break_before')]:
        while 1:
            counts[box.style[property_name]] = True
            if not getattr(box, 'children', None):
                break
            box = box.children[index]
            if not isinstance(box, boxes.BlockLevelBox):
                break
    left = counts['left']
    right = counts['right']
    if left and right:
        # Nonsense. Just do a single page break
        return True, 'any'
    if left:
        return True, 'left'
    if right:
        return True, 'right'
    if counts['always']:
        return True, 'any'
    return False, 'any'
    # TODO: support 'avoid'<|MERGE_RESOLUTION|>--- conflicted
+++ resolved
@@ -393,13 +393,8 @@
     table.margin_left = 0
     table.margin_right = 0
 
-<<<<<<< HEAD
-    wrapper.width = wrapper.style.width = table.border_width()
-=======
-    fixed_table_layout(table)
     wrapper.width = table.border_width()
     wrapper.style.width = Dimension(wrapper.width, 'px')
->>>>>>> 34612cc4
     return block_box_layout(document, wrapper, max_position_y, skip_stack,
                             containing_block, device_size, page_is_empty,
                             adjoining_margins)
