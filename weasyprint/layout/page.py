"""Layout for pages and CSS3 margin boxes."""

import copy
from math import inf

from ..css import PageType, computed_from_cascaded
from ..formatting_structure import boxes, build
from ..logger import PROGRESS_LOGGER
from .absolute import absolute_box_layout, absolute_layout
from .block import block_container_layout, block_level_layout
from .float import float_layout
from .min_max import handle_min_max_height, handle_min_max_width
from .percent import resolve_percentages
from .preferred import max_content_width, min_content_width


class OrientedBox:
    @property
    def sugar(self):
        return self.padding_plus_border + self.margin_a + self.margin_b

    @property
    def outer(self):
        return self.sugar + self.inner

    @property
    def outer_min_content_size(self):
        return self.sugar + (
            self.min_content_size if self.inner == 'auto' else self.inner)

    @property
    def outer_max_content_size(self):
        return self.sugar + (
            self.max_content_size if self.inner == 'auto' else self.inner)

    def shrink_to_fit(self, available):
        self.inner = min(
            max(self.min_content_size, available), self.max_content_size)


class VerticalBox(OrientedBox):
    def __init__(self, context, box):
        self.context = context
        self.box = box
        # Inner dimension: that of the content area, as opposed to the
        # outer dimension: that of the margin area.
        self.inner = box.height
        self.margin_a = box.margin_top
        self.margin_b = box.margin_bottom
        self.padding_plus_border = (
            box.padding_top + box.padding_bottom +
            box.border_top_width + box.border_bottom_width)

    def restore_box_attributes(self):
        box = self.box
        box.height = self.inner
        box.margin_top = self.margin_a
        box.margin_bottom = self.margin_b

    # TODO: Define what are the min-content and max-content heights
    @property
    def min_content_size(self):
        return 0

    @property
    def max_content_size(self):
        return 1e6


class HorizontalBox(OrientedBox):
    def __init__(self, context, box):
        self.context = context
        self.box = box
        self.inner = box.width
        self.margin_a = box.margin_left
        self.margin_b = box.margin_right
        self.padding_plus_border = (
            box.padding_left + box.padding_right +
            box.border_left_width + box.border_right_width)
        self._min_content_size = None
        self._max_content_size = None

    def restore_box_attributes(self):
        box = self.box
        box.width = self.inner
        box.margin_left = self.margin_a
        box.margin_right = self.margin_b

    @property
    def min_content_size(self):
        if self._min_content_size is None:
            self._min_content_size = min_content_width(
                self.context, self.box, outer=False)
        return self._min_content_size

    @property
    def max_content_size(self):
        if self._max_content_size is None:
            self._max_content_size = max_content_width(
                self.context, self.box, outer=False)
        return self._max_content_size


def compute_fixed_dimension(context, box, outer, vertical, top_or_left):
    """Compute and set a margin box fixed dimension on ``box``.

    Described in: https://drafts.csswg.org/css-page-3/#margin-constraints

    :param box:
        The margin box to work on
    :param outer:
        The target outer dimension (value of a page margin)
    :param vertical:
        True to set height, margin-top and margin-bottom; False for width,
        margin-left and margin-right
    :param top_or_left:
        True if the margin box in if the top half (for vertical==True) or
        left half (for vertical==False) of the page.
        This determines which margin should be 'auto' if the values are
        over-constrained. (Rule 3 of the algorithm.)
    """
    box = (VerticalBox if vertical else HorizontalBox)(context, box)

    # Rule 2
    total = box.padding_plus_border + sum(
        value for value in [box.margin_a, box.margin_b, box.inner]
        if value != 'auto')
    if total > outer:
        if box.margin_a == 'auto':
            box.margin_a = 0
        if box.margin_b == 'auto':
            box.margin_b = 0
        if box.inner == 'auto':
            # XXX this is not in the spec, but without it box.inner
            # would end up with a negative value.
            # Instead, this will trigger rule 3 below.
            # https://lists.w3.org/Archives/Public/www-style/2012Jul/0006.html
            box.inner = 0
    # Rule 3
    if 'auto' not in [box.margin_a, box.margin_b, box.inner]:
        # Over-constrained
        if top_or_left:
            box.margin_a = 'auto'
        else:
            box.margin_b = 'auto'
    # Rule 4
    if [box.margin_a, box.margin_b, box.inner].count('auto') == 1:
        if box.inner == 'auto':
            box.inner = (outer - box.padding_plus_border -
                         box.margin_a - box.margin_b)
        elif box.margin_a == 'auto':
            box.margin_a = (outer - box.padding_plus_border -
                            box.margin_b - box.inner)
        elif box.margin_b == 'auto':
            box.margin_b = (outer - box.padding_plus_border -
                            box.margin_a - box.inner)
    # Rule 5
    if box.inner == 'auto':
        if box.margin_a == 'auto':
            box.margin_a = 0
        if box.margin_b == 'auto':
            box.margin_b = 0
        box.inner = (outer - box.padding_plus_border -
                     box.margin_a - box.margin_b)
    # Rule 6
    if box.margin_a == 'auto' and box.margin_b == 'auto':
        box.margin_a = box.margin_b = (
            outer - box.padding_plus_border - box.inner) / 2

    assert 'auto' not in [box.margin_a, box.margin_b, box.inner]

    box.restore_box_attributes()


def compute_variable_dimension(context, side_boxes, vertical, outer_sum):
    """
    Compute and set a margin box fixed dimension on ``box``, as described in:
    https://drafts.csswg.org/css-page-3/#margin-dimension

    :param side_boxes: Three boxes on a same side (as opposed to a corner.)
        A list of:
        - A @*-left or @*-top margin box
        - A @*-center or @*-middle margin box
        - A @*-right or @*-bottom margin box
    :param vertical:
        True to set height, margin-top and margin-bottom; False for width,
        margin-left and margin-right
    :param outer_sum:
        The target total outer dimension (max box width or height)

    """
    box_class = VerticalBox if vertical else HorizontalBox
    side_boxes = [box_class(context, box) for box in side_boxes]
    box_a, box_b, box_c = side_boxes

    for box in side_boxes:
        if box.margin_a == 'auto':
            box.margin_a = 0
        if box.margin_b == 'auto':
            box.margin_b = 0

    if box_b.box.is_generated:
        if box_b.inner == 'auto':
            ac_max_content_size = 2 * max(
                box_a.outer_max_content_size, box_c.outer_max_content_size)
            if outer_sum >= (
                    box_b.outer_max_content_size + ac_max_content_size):
                box_b.inner = box_b.max_content_size
            else:
                ac_min_content_size = 2 * max(
                    box_a.outer_min_content_size,
                    box_c.outer_min_content_size)
                box_b.inner = box_b.min_content_size
                available = outer_sum - box_b.outer - ac_min_content_size
                if available > 0:
                    weight_ac = ac_max_content_size - ac_min_content_size
                    weight_b = (
                        box_b.max_content_size - box_b.min_content_size)
                    weight_sum = weight_ac + weight_b
                    # By definition of max_content_size and min_content_size,
                    # weights can not be negative. weight_sum == 0 implies that
                    # max_content_size == min_content_size for each box, in
                    # which case the sum can not be both <= and > outer_sum
                    # Therefore, one of the last two 'if' statements would not
                    # have lead us here.
                    assert weight_sum > 0
                    box_b.inner += available * weight_b / weight_sum
        if box_a.inner == 'auto':
            box_a.shrink_to_fit((outer_sum - box_b.outer) / 2 - box_a.sugar)
        if box_c.inner == 'auto':
            box_c.shrink_to_fit((outer_sum - box_b.outer) / 2 - box_c.sugar)
    else:
        # Non-generated boxes get zero for every box-model property
        assert box_b.inner == 0
        if box_a.inner == box_c.inner == 'auto':
            if outer_sum >= (
                    box_a.outer_max_content_size +
                    box_c.outer_max_content_size):
                box_a.inner = box_a.max_content_size
                box_c.inner = box_c.max_content_size
            else:
                box_a.inner = box_a.min_content_size
                box_c.inner = box_c.min_content_size
                available = outer_sum - box_a.outer - box_c.outer
                if available > 0:
                    weight_a = (
                        box_a.max_content_size - box_a.min_content_size)
                    weight_c = (
                        box_c.max_content_size - box_c.min_content_size)
                    weight_sum = weight_a + weight_c
                    # By definition of max_content_size and min_content_size,
                    # weights can not be negative. weight_sum == 0 implies that
                    # max_content_size == min_content_size for each box, in
                    # which case the sum can not be both <= and > outer_sum
                    # Therefore, one of the last two 'if' statements would not
                    # have lead us here.
                    assert weight_sum > 0
                    box_a.inner += available * weight_a / weight_sum
                    box_c.inner += available * weight_c / weight_sum
        elif box_a.inner == 'auto':
            box_a.shrink_to_fit(outer_sum - box_c.outer - box_a.sugar)
        elif box_c.inner == 'auto':
            box_c.shrink_to_fit(outer_sum - box_a.outer - box_c.sugar)

    # And, we’re done!
    assert 'auto' not in [box.inner for box in side_boxes]
    # Set the actual attributes back.
    for box in side_boxes:
        box.restore_box_attributes()


def _standardize_page_based_counters(style, pseudo_type):
    """Drop 'pages' counter from style in @page and @margin context.

    Ensure `counter-increment: page` for @page context if not otherwise
    manipulated by the style.

    """
    page_counter_touched = False
    for propname in ('counter_set', 'counter_reset', 'counter_increment'):
        if style[propname] == 'auto':
            style[propname] = ()
            continue
        justified_values = []
        for name, value in style[propname]:
            if name == 'page':
                page_counter_touched = True
            if name != 'pages':
                justified_values.append((name, value))
        style[propname] = tuple(justified_values)

    if pseudo_type is None and not page_counter_touched:
        style['counter_increment'] = (
            ('page', 1),) + style['counter_increment']


def make_margin_boxes(context, page, state):
    """Yield laid-out margin boxes for this page.

    ``state`` is the actual, up-to-date page-state from
    ``context.page_maker[context.current_page]``.

    """
    # This is a closure only to make calls shorter
    def make_box(at_keyword, containing_block):
        """Return a margin box with resolved percentages.

        The margin box may still have 'auto' values.

        Return ``None`` if this margin box should not be generated.

        :param at_keyword: which margin box to return, eg. '@top-left'
        :param containing_block: as expected by :func:`resolve_percentages`.

        """
        style = context.style_for(page.page_type, at_keyword)
        if style is None:
            # doesn't affect counters
            style = computed_from_cascaded(
                element=None, cascaded={}, parent_style=page.style)
        _standardize_page_based_counters(style, at_keyword)
        box = boxes.MarginBox(at_keyword, style)
        # Empty boxes should not be generated, but they may be needed for
        # the layout of their neighbors.
        # TODO: should be the computed value.
        box.is_generated = style['content'] not in (
            'normal', 'inhibit', 'none')
        # TODO: get actual counter values at the time of the last page break
        if box.is_generated:
            # @margins mustn't manipulate page-context counters
            margin_state = copy.deepcopy(state)
            quote_depth, counter_values, counter_scopes = margin_state
            # TODO: check this, probably useless
            counter_scopes.append(set())
            build.update_counters(margin_state, box.style)
            box.children = build.content_to_boxes(
                box.style, box, quote_depth, counter_values,
                context.get_image_from_uri, context.target_collector,
                context.counter_style, context, page)
            build.process_whitespace(box)
            build.process_text_transform(box)
            box = build.create_anonymous_boxes(box)
        resolve_percentages(box, containing_block)
        if not box.is_generated:
            box.width = box.height = 0
            for side in ('top', 'right', 'bottom', 'left'):
                box._reset_spacing(side)
        return box

    margin_top = page.margin_top
    margin_bottom = page.margin_bottom
    margin_left = page.margin_left
    margin_right = page.margin_right
    max_box_width = page.border_width()
    max_box_height = page.border_height()

    # bottom right corner of the border box
    page_end_x = margin_left + max_box_width
    page_end_y = margin_top + max_box_height

    # Margin box dimensions, described in
    # https://drafts.csswg.org/css-page-3/#margin-box-dimensions
    generated_boxes = []

    for prefix, vertical, containing_block, position_x, position_y in [
        ('top', False, (max_box_width, margin_top),
            margin_left, 0),
        ('bottom', False, (max_box_width, margin_bottom),
            margin_left, page_end_y),
        ('left', True, (margin_left, max_box_height),
            0, margin_top),
        ('right', True, (margin_right, max_box_height),
            page_end_x, margin_top),
    ]:
        if vertical:
            suffixes = ['top', 'middle', 'bottom']
            fixed_outer, variable_outer = containing_block
        else:
            suffixes = ['left', 'center', 'right']
            variable_outer, fixed_outer = containing_block
        side_boxes = [
            make_box(f'@{prefix}-{suffix}', containing_block)
            for suffix in suffixes]
        if not any(box.is_generated for box in side_boxes):
            continue
        # We need the three boxes together for the variable dimension:
        compute_variable_dimension(
            context, side_boxes, vertical, variable_outer)
        for box, offset in zip(side_boxes, [0, 0.5, 1]):
            if not box.is_generated:
                continue
            box.position_x = position_x
            box.position_y = position_y
            if vertical:
                box.position_y += offset * (
                    variable_outer - box.margin_height())
            else:
                box.position_x += offset * (
                    variable_outer - box.margin_width())
            compute_fixed_dimension(
                context, box, fixed_outer, not vertical,
                prefix in ['top', 'left'])
            generated_boxes.append(box)

    # Corner boxes

    for at_keyword, cb_width, cb_height, position_x, position_y in [
        ('@top-left-corner', margin_left, margin_top, 0, 0),
        ('@top-right-corner', margin_right, margin_top, page_end_x, 0),
        ('@bottom-left-corner', margin_left, margin_bottom, 0, page_end_y),
        ('@bottom-right-corner', margin_right, margin_bottom,
            page_end_x, page_end_y),
    ]:
        box = make_box(at_keyword, (cb_width, cb_height))
        if not box.is_generated:
            continue
        box.position_x = position_x
        box.position_y = position_y
        compute_fixed_dimension(
            context, box, cb_height, True, 'top' in at_keyword)
        compute_fixed_dimension(
            context, box, cb_width, False, 'left' in at_keyword)
        generated_boxes.append(box)

    for box in generated_boxes:
        yield margin_box_content_layout(context, page, box)


def margin_box_content_layout(context, page, box):
    """Layout a margin box’s content once the box has dimensions."""
    positioned_boxes = []
    box, resume_at, next_page, _, _, _ = block_container_layout(
        context, box, bottom_space=-inf, skip_stack=None, page_is_empty=True,
        absolute_boxes=positioned_boxes, fixed_boxes=positioned_boxes,
        adjoining_margins=None, discard=False, max_lines=None)
    assert resume_at is None
    for absolute_box in positioned_boxes:
        absolute_layout(
            context, absolute_box, box, positioned_boxes, bottom_space=0,
            skip_stack=None)

    vertical_align = box.style['vertical_align']
    # Every other value is read as 'top', ie. no change.
    if vertical_align in ('middle', 'bottom') and box.children:
        first_child = box.children[0]
        last_child = box.children[-1]
        top = first_child.position_y
        # Not always exact because floating point errors
        # assert top == box.content_box_y()
        bottom = last_child.position_y + last_child.margin_height()
        content_height = bottom - top
        offset = box.height - content_height
        if vertical_align == 'middle':
            offset /= 2
        for child in box.children:
            child.translate(0, offset)
    return box


def page_width_or_height(box, containing_block_size):
    """Take a :class:`OrientedBox` object and set either width, margin-left
    and margin-right; or height, margin-top and margin-bottom.

    "The width and horizontal margins of the page box are then calculated
     exactly as for a non-replaced block element in normal flow. The height
     and vertical margins of the page box are calculated analogously (instead
     of using the block height formulas). In both cases if the values are
     over-constrained, instead of ignoring any margins, the containing block
     is resized to coincide with the margin edges of the page box."

    https://drafts.csswg.org/css-page-3/#page-box-page-rule
    https://www.w3.org/TR/CSS21/visudet.html#blockwidth

    """
    remaining = containing_block_size - box.padding_plus_border
    if box.inner == 'auto':
        if box.margin_a == 'auto':
            box.margin_a = 0
        if box.margin_b == 'auto':
            box.margin_b = 0
        box.inner = remaining - box.margin_a - box.margin_b
    elif box.margin_a == box.margin_b == 'auto':
        box.margin_a = box.margin_b = (remaining - box.inner) / 2
    elif box.margin_a == 'auto':
        box.margin_a = remaining - box.inner - box.margin_b
    elif box.margin_b == 'auto':
        box.margin_b = remaining - box.inner - box.margin_a
    box.restore_box_attributes()


@handle_min_max_width
def page_width(box, context, containing_block_width):
    page_width_or_height(HorizontalBox(context, box), containing_block_width)


@handle_min_max_height
def page_height(box, context, containing_block_height):
    page_width_or_height(VerticalBox(context, box), containing_block_height)


def make_page(context, root_box, page_type, resume_at, page_number,
              page_state):
    """Take just enough content from the beginning to fill one page.

    Return ``(page, finished)``. ``page`` is a laid out PageBox object
    and ``resume_at`` indicates where in the document to start the next page,
    or is ``None`` if this was the last page.

    :param page_number: integer, start at 1 for the first page
    :param resume_at: as returned by ``make_page()`` for the previous page,
                      or ``None`` for the first page.

    """
    style = context.style_for(page_type)

    # Propagated from the root or <body>.
    style['overflow'] = root_box.viewport_overflow
    page = boxes.PageBox(page_type, style)

    device_size = page.style['size']

    resolve_percentages(page, device_size)

    page.position_x = 0
    page.position_y = 0
    cb_width, cb_height = device_size
    page_width(page, context, cb_width)
    page_height(page, context, cb_height)

    root_box.position_x = page.content_box_x()
    root_box.position_y = page.content_box_y()
    context.page_bottom = root_box.position_y + page.height
    initial_containing_block = page

    footnote_area_style = context.style_for(page_type, '@footnote')
    footnote_area = boxes.FootnoteAreaBox(page, footnote_area_style)
    resolve_percentages(footnote_area, page)
    footnote_area.position_x = page.content_box_x()
    footnote_area.position_y = context.page_bottom

    if page_type.blank:
        previous_resume_at = resume_at
        root_box = root_box.copy_with_children([])

    # TODO: handle cases where the root element is something else.
    # See https://www.w3.org/TR/CSS21/visuren.html#dis-pos-flo
    assert isinstance(root_box, (boxes.BlockBox, boxes.FlexContainerBox))
    context.create_block_formatting_context()
    context.current_page = page_number
    context.current_page_footnotes = context.reported_footnotes.copy()
    context.current_footnote_area = footnote_area

    if context.reported_footnotes:
        footnote_area.children = tuple(context.reported_footnotes)
        context.reported_footnotes = []
        reported_footnote_area = build.create_anonymous_boxes(
            footnote_area.deepcopy())
        reported_footnote_area = block_level_layout(
            context, reported_footnote_area, -inf, None, footnote_area.page)[0]
        footnote_area.height = reported_footnote_area.height
        context.page_bottom -= reported_footnote_area.margin_height()

    page_is_empty = True
    adjoining_margins = []
    positioned_boxes = []  # Mixed absolute and fixed
    out_of_flow_boxes = []
<<<<<<< HEAD
    broken_out_of_flow = {}
    context_out_of_flow = context.broken_out_of_flow.values()
    for box, containing_block, skip_stack in context_out_of_flow:
        box.position_y = 0
=======
    broken_out_of_flow = []
    for box, containing_block, skip_stack in context.broken_out_of_flow:
        box.position_y = root_box.content_box_y()
>>>>>>> 9ce65478
        if box.is_floated():
            out_of_flow_box, out_of_flow_resume_at = float_layout(
                context, box, containing_block, positioned_boxes,
                positioned_boxes, 0, skip_stack)
        else:
            assert box.is_absolutely_positioned()
            out_of_flow_box, out_of_flow_resume_at = absolute_box_layout(
                context, box, containing_block, positioned_boxes, 0,
                skip_stack)
        out_of_flow_boxes.append(out_of_flow_box)
        if out_of_flow_resume_at:
            broken_out_of_flow[out_of_flow_box] = (
                box, containing_block, out_of_flow_resume_at)
    context.broken_out_of_flow = broken_out_of_flow
    root_box, resume_at, next_page, _, _, _ = block_level_layout(
        context, root_box, 0, resume_at, initial_containing_block,
        page_is_empty, positioned_boxes, positioned_boxes, adjoining_margins)
    assert root_box
    root_box.children = out_of_flow_boxes + root_box.children

    footnote_area = build.create_anonymous_boxes(footnote_area.deepcopy())
    footnote_area = block_level_layout(
        context, footnote_area, -inf, None, footnote_area.page, True,
        positioned_boxes, positioned_boxes)[0]
    footnote_area.translate(dy=-footnote_area.margin_height())

    page.fixed_boxes = [
        placeholder._box for placeholder in positioned_boxes
        if placeholder._box.style['position'] == 'fixed']
    for absolute_box in positioned_boxes:
        absolute_layout(
            context, absolute_box, page, positioned_boxes, bottom_space=0,
            skip_stack=None)

    context.finish_block_formatting_context(root_box)

    page.children = [root_box, footnote_area]
    descendants = page.descendants()

    # Update page counter values
    _standardize_page_based_counters(style, None)
    build.update_counters(page_state, style)
    page_counter_values = page_state[1]
    # page_counter_values will be cached in the page_maker

    target_collector = context.target_collector
    page_maker = context.page_maker

    # remake_state tells the make_all_pages-loop in layout_document()
    # whether and what to re-make.
    remake_state = page_maker[page_number - 1][-1]

    # Evaluate and cache page values only once (for the first LineBox)
    # otherwise we suffer endless loops when the target/pseudo-element
    # spans across multiple pages
    cached_anchors = []
    cached_lookups = []
    for (_, _, _, _, x_remake_state) in page_maker[:page_number - 1]:
        cached_anchors.extend(x_remake_state.get('anchors', []))
        cached_lookups.extend(x_remake_state.get('content_lookups', []))

    for child in descendants:
        # Cache target's page counters
        anchor = child.style['anchor']
        if anchor and anchor not in cached_anchors:
            remake_state['anchors'].append(anchor)
            cached_anchors.append(anchor)
            # Re-make of affected targeting boxes is inclusive
            target_collector.cache_target_page_counters(
                anchor, page_counter_values, page_number - 1, page_maker)

        # string-set and bookmark-labels don't create boxes, only `content`
        # requires another call to make_page. There is maximum one 'content'
        # item per box.
        if child.missing_link:
            # A CounterLookupItem exists for the css-token 'content'
            counter_lookup = target_collector.counter_lookup_items.get(
                (child.missing_link, 'content'))
        else:
            counter_lookup = None

        # Resolve missing (page based) counters
        if counter_lookup is not None:
            call_parse_again = False

            # Prevent endless loops
            counter_lookup_id = id(counter_lookup)
            refresh_missing_counters = counter_lookup_id not in cached_lookups
            if refresh_missing_counters:
                remake_state['content_lookups'].append(counter_lookup_id)
                cached_lookups.append(counter_lookup_id)
                counter_lookup.page_maker_index = page_number - 1

            # Step 1: page based back-references
            # Marked as pending by target_collector.cache_target_page_counters
            if counter_lookup.pending:
                if (page_counter_values !=
                        counter_lookup.cached_page_counter_values):
                    counter_lookup.cached_page_counter_values = copy.deepcopy(
                        page_counter_values)
                counter_lookup.pending = False
                call_parse_again = True

            # Step 2: local counters
            # If the box mixed-in page counters changed, update the content
            # and cache the new values.
            missing_counters = counter_lookup.missing_counters
            if missing_counters:
                if 'pages' in missing_counters:
                    remake_state['pages_wanted'] = True
                if refresh_missing_counters and page_counter_values != \
                        counter_lookup.cached_page_counter_values:
                    counter_lookup.cached_page_counter_values = \
                        copy.deepcopy(page_counter_values)
                    for counter_name in missing_counters:
                        counter_value = page_counter_values.get(
                            counter_name, None)
                        if counter_value is not None:
                            call_parse_again = True
                            # no need to loop them all
                            break

            # Step 3: targeted counters
            target_missing = counter_lookup.missing_target_counters
            for anchor_name, missed_counters in target_missing.items():
                if 'pages' not in missed_counters:
                    continue
                # Adjust 'pages_wanted'
                item = target_collector.target_lookup_items.get(
                    anchor_name, None)
                page_maker_index = item.page_maker_index
                if page_maker_index >= 0 and anchor_name in cached_anchors:
                    page_maker[page_maker_index][-1]['pages_wanted'] = True
                # 'content_changed' is triggered in
                # targets.cache_target_page_counters()

            if call_parse_again:
                remake_state['content_changed'] = True
                counter_lookup.parse_again(page_counter_values)

    if page_type.blank:
        resume_at = previous_resume_at

    return page, resume_at, next_page


def set_page_type_computed_styles(page_type, html, style_for):
    """Set style for page types and pseudo-types matching ``page_type``."""
    style_for.add_page_declarations(page_type)

    # Apply style for page
    style_for.set_computed_styles(
        page_type,
        # @page inherits from the root element:
        # https://lists.w3.org/Archives/Public/www-style/2012Jan/1164.html
        root=html.etree_element, parent=html.etree_element,
        base_url=html.base_url)

    # Apply style for page pseudo-elements (margin boxes)
    for element, pseudo_type in style_for.get_cascaded_styles():
        if pseudo_type and element == page_type:
            style_for.set_computed_styles(
                element, pseudo_type=pseudo_type,
                # The pseudo-element inherits from the element.
                root=html.etree_element, parent=element,
                base_url=html.base_url)


def remake_page(index, context, root_box, html):
    """Return one laid out page without margin boxes.

    Start with the initial values from ``context.page_maker[index]``.
    The resulting values / initial values for the next page are stored in
    the ``page_maker``.

    As the function's name suggests: the plan is not to make all pages
    repeatedly when a missing counter was resolved, but rather re-make the
    single page where the ``content_changed`` happened.

    """
    page_maker = context.page_maker
    (initial_resume_at, initial_next_page, right_page, initial_page_state,
     remake_state) = page_maker[index]

    # PageType for current page, values for page_maker[index + 1].
    # Don't modify actual page_maker[index] values!
    # TODO: should we store (and reuse) page_type in the page_maker?
    page_state = copy.deepcopy(initial_page_state)
    next_page_name = initial_next_page['page']
    first = index == 0
    if initial_next_page['break'] in ('left', 'right'):
        next_page_side = initial_next_page['break']
    elif initial_next_page['break'] in ('recto', 'verso'):
        direction_ltr = root_box.style['direction'] == 'ltr'
        break_verso = initial_next_page['break'] == 'verso'
        next_page_side = 'right' if direction_ltr ^ break_verso else 'left'
    else:
        next_page_side = None
    blank = bool(
        (next_page_side == 'left' and right_page) or
        (next_page_side == 'right' and not right_page) or
        (context.reported_footnotes and initial_resume_at is None))
    if blank:
        next_page_name = ''
    side = 'right' if right_page else 'left'
    page_type = PageType(side, blank, first, index, name=next_page_name)
    set_page_type_computed_styles(page_type, html, context.style_for)

    context.forced_break = (
        initial_next_page['break'] != 'any' or initial_next_page['page'])
    context.margin_clearance = False

    # make_page wants a page_number of index + 1
    page_number = index + 1
    page, resume_at, next_page = make_page(
        context, root_box, page_type, initial_resume_at, page_number,
        page_state)
    assert next_page
    if blank:
        next_page['page'] = initial_next_page['page']
    right_page = not right_page

    # Check whether we need to append or update the next page_maker item
    if index + 1 >= len(page_maker):
        # New page
        page_maker_next_changed = True
    else:
        # Check whether something changed
        # TODO: Find what we need to compare. Is resume_at enough?
        (next_resume_at, next_next_page, next_right_page,
         next_page_state, _) = page_maker[index + 1]
        page_maker_next_changed = (
            next_resume_at != resume_at or
            next_next_page != next_page or
            next_right_page != right_page or
            next_page_state != page_state)

    if page_maker_next_changed:
        # Reset remake_state
        remake_state = {
            'content_changed': False,
            'pages_wanted': False,
            'anchors': [],
            'content_lookups': [],
        }
        # Setting content_changed to True ensures remake.
        # If resume_at is None (last page) it must be False to prevent endless
        # loops and list index out of range (see #794).
        remake_state['content_changed'] = resume_at is not None
        # page_state is already a deepcopy
        item = resume_at, next_page, right_page, page_state, remake_state
        if index + 1 >= len(page_maker):
            page_maker.append(item)
        else:
            page_maker[index + 1] = item

    return page, resume_at


def make_all_pages(context, root_box, html, pages):
    """Return a list of laid out pages without margin boxes.

    Re-make pages only if necessary.

    """
    i = 0
    while True:
        remake_state = context.page_maker[i][-1]
        if (len(pages) == 0 or
                remake_state['content_changed'] or
                remake_state['pages_wanted']):
            PROGRESS_LOGGER.info('Step 5 - Creating layout - Page %d', i + 1)
            # Reset remake_state
            remake_state['content_changed'] = False
            remake_state['pages_wanted'] = False
            remake_state['anchors'] = []
            remake_state['content_lookups'] = []
            page, resume_at = remake_page(i, context, root_box, html)
            yield page
        else:
            PROGRESS_LOGGER.info(
                'Step 5 - Creating layout - Page %d (up-to-date)', i + 1)
            resume_at = context.page_maker[i + 1][0]
            yield pages[i]

        i += 1
        if resume_at is None and not context.reported_footnotes:
            # Throw away obsolete pages and broken out-of-flow boxes
            context.page_maker = context.page_maker[:i + 1]
            context.broken_out_of_flow.clear()
            return<|MERGE_RESOLUTION|>--- conflicted
+++ resolved
@@ -564,16 +564,10 @@
     adjoining_margins = []
     positioned_boxes = []  # Mixed absolute and fixed
     out_of_flow_boxes = []
-<<<<<<< HEAD
     broken_out_of_flow = {}
     context_out_of_flow = context.broken_out_of_flow.values()
     for box, containing_block, skip_stack in context_out_of_flow:
-        box.position_y = 0
-=======
-    broken_out_of_flow = []
-    for box, containing_block, skip_stack in context.broken_out_of_flow:
         box.position_y = root_box.content_box_y()
->>>>>>> 9ce65478
         if box.is_floated():
             out_of_flow_box, out_of_flow_resume_at = float_layout(
                 context, box, containing_block, positioned_boxes,
